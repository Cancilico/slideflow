--- conflicted
+++ resolved
@@ -585,13 +585,9 @@
 		c.build_model(model_path)
 		c.convolute_slides(save_heatmaps=True, save_final_layer=True, export_tiles=False)
 
-<<<<<<< HEAD
-	def generate_mosaic(self, model, filters=None, focus_filters=None, resolution="medium"):
+	def generate_mosaic(self, model, filters=None, focus_filters=None, resolution="medium", num_tiles_x=50):
 		'''Generates a mosaic map with dimensionality reduction on penultimate layer activations. Tile data is extracted from the provided
-=======
-	def generate_mosaic(self, model, filters=None, focus_filters=None, resolution="medium", num_tiles_x=50):
-		'''Generates a mosaic map with dimensionality reduction on penultimate layer weights. Tile data is extracted from the provided
->>>>>>> e56dbd63
+
 		set of TFRecords and predictions are calculated using the specified model.'''
 		
 		log.header("Generating mosaic map...")
