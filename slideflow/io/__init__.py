"""TFRecord reading/writing utilities for both Tensorflow and PyTorch."""

import os
import copy
import slideflow as sf

from tqdm import tqdm
from multiprocessing.dummy import Pool as DPool
from random import shuffle
from slideflow.util import log
from os.path import join, exists, isdir, isfile

# Backend-specific imports and configuration
if os.environ['SF_BACKEND'] == 'tensorflow':
    import tensorflow as tf
    from slideflow.io.tensorflow import get_tfrecord_parser, detect_tfrecord_format, serialized_record, \
                                        read_and_return_record, TFRecordsError
    from tensorflow.data import TFRecordDataset
    from tensorflow.io import TFRecordWriter
    dataloss_errors = (tf.errors.DataLossError, TFRecordsError)

elif os.environ['SF_BACKEND'] == 'torch':
    from slideflow.io.torch import get_tfrecord_parser, detect_tfrecord_format, serialized_record, \
                                   read_and_return_record, TFRecordsError
    from slideflow.tfrecord.torch.dataset import TFRecordDataset
    from slideflow.tfrecord import TFRecordWriter
    dataloss_errors = (TFRecordsError,)

else:
    raise ValueError(f"Unknown backend {os.environ['SF_BACKEND']}")

def update_manifest_at_dir(directory, force_update=False):
    '''Log number of tiles in each TFRecord file present in the given directory and all subdirectories,
    saving manifest to file within the parent directory.'''

    manifest_path = join(directory, "manifest.json")
    manifest = {} if not exists(manifest_path) else sf.util.load_json(manifest_path)
    prior_manifest = copy.deepcopy(manifest)
    try:
        relative_tfrecord_paths = sf.util.get_relative_tfrecord_paths(directory)
    except FileNotFoundError:
        log.debug(f"Unable to update manifest at {directory}; TFRecords not found")
        return

    # Verify all tfrecords in manifest exist
    for rel_tfr in prior_manifest.keys():
        tfr = join(directory, rel_tfr)
        if not exists(tfr):
            log.warning(f"TFRecord in manifest was not found at {tfr}; removing")
            del(manifest[rel_tfr])

    def process_tfr(rel_tfr):
        tfr = join(directory, rel_tfr)

        if (not force_update) and (rel_tfr in manifest) and ('total' in manifest[rel_tfr]):
            return None

        rel_tfr_manifest = {rel_tfr: {}}
        try:
            raw_dataset = TFRecordDataset(tfr)
            parser = get_tfrecord_parser(tfr, ('slide',), to_numpy=True)
        except StopIteration:
            return None
        except Exception as e:
            log.error(f"Unable to open TFRecords file with {os.environ['SF_BACKEND']}: {str(e)}")
            return None
        total = 0
        try:
            for raw_record in raw_dataset:
                slide = parser(raw_record)[0]
                if hasattr(slide, 'decode'):
                    slide = slide.decode('utf-8')
                if slide not in rel_tfr_manifest[rel_tfr]:
                    rel_tfr_manifest[rel_tfr][slide] = 1
                else:
                    rel_tfr_manifest[rel_tfr][slide] += 1
                total += 1
        except dataloss_errors:
            del(raw_dataset)
            return 'delete'
        rel_tfr_manifest[rel_tfr]['total'] = total
        del(raw_dataset)
        return rel_tfr_manifest

    pool = DPool(8)
    if log.getEffectiveLevel() <= 20:
<<<<<<< HEAD
        pb = tqdm(desc='Verifying tiles...', total=len(relative_tfrecord_paths), leave=False)
    else:
        pb = None
    for m in pool.imap(process_tfr, relative_tfrecord_paths):
=======
        pb = tqdm(desc='Verifying tfrecords...', total=len(relative_tfrecord_paths), leave=False)
    else:
        pb = None
    for m in pool.imap(process_tfr, relative_tfrecord_paths):
        if pb is not None:
            pb.update()
>>>>>>> 864b3765
        if m is None:
            continue
        if m == 'delete':
            print('\r\033[K', end="")
            log.error(f"Corrupt or incomplete TFRecord at {tfr}; removing")
            os.remove(tfr)
            continue
<<<<<<< HEAD
        if pb is not None:
            pb.update()
=======
>>>>>>> 864b3765

    # Write manifest file
    if (manifest != prior_manifest) or (manifest == {}):
        sf.util.write_json(manifest, manifest_path)

    return manifest

def get_tfrecord_by_index(tfrecord, index, decode=True):
    '''Reads and returns an individual record from a tfrecord by index, including slide name and processed image data.'''

    if type(index) != int:
        try:
            index = int(index)
        except:
            raise IndexError(f"index must be an integer, not {type(index)} (provided {index}).")

    dataset = TFRecordDataset(tfrecord)
    parser = get_tfrecord_parser(tfrecord, ('slide', 'image_raw'), decode_images=decode)

    total = 0
    for i, record in enumerate(dataset):
        total += 1
        if i == index:
            return parser(record)
        else: continue

    log.error(f"Unable to find record at index {index} in {sf.util.green(tfrecord)} ({total} total records)")
    return False, False

def write_tfrecords_multi(input_directory, output_directory):
    '''Scans a folder for subfolders, assumes subfolders are slide names. Assembles all image tiles within
    subfolders and labels using the provided annotation_dict, assuming the subfolder is the slide name.
    Collects all image tiles and exports into multiple tfrecord files, one for each slide.'''
    log.info("No location data available; writing (0,0) for all tile locations.")
    slide_dirs = [_dir for _dir in os.listdir(input_directory) if isdir(join(input_directory, _dir))]
    total_tiles = 0
    for slide_dir in slide_dirs:
        total_tiles += write_tfrecords_single(join(input_directory, slide_dir),
                                              output_directory,
                                              f'{slide_dir}.tfrecords',
                                              slide_dir)
    msg_num_tiles = sf.util.bold(total_tiles)
    msg_num_tfr = sf.util.bold(len(slide_dirs))
    log.info(f"Wrote {msg_num_tiles} tiles across {msg_num_tfr} tfrecords in {sf.util.green(output_directory)}")

def write_tfrecords_single(input_directory, output_directory, filename, slide):
    '''Scans a folder for image tiles, annotates using the provided slide, exports
    into a single tfrecord file.'''
    if not exists(output_directory):
        os.makedirs(output_directory)
    tfrecord_path = join(output_directory, filename)
    image_labels = {}
    files = [f for f in os.listdir(input_directory) if (isfile(join(input_directory, f))) and
            (sf.util.path_to_ext(f) in ("jpg", "png"))]
    for tile in files:
        image_labels.update({join(input_directory, tile): bytes(slide, 'utf-8')})
    keys = list(image_labels.keys())
    shuffle(keys)
    writer = TFRecordWriter(tfrecord_path)
    for filename in keys:
        label = image_labels[filename]
        image_string = open(filename, 'rb').read()
        record = serialized_record(label, image_string, 0, 0)
        writer.write(record)
    writer.close()
    log.info(f"Wrote {len(keys)} image tiles to {sf.util.green(tfrecord_path)}")
    return len(keys)

def write_tfrecords_merge(input_directory, output_directory, filename):
    '''Scans a folder for subfolders, assumes subfolders are slide names. Assembles all image tiles within
    subfolders and labels using the provided annotation_dict, assuming the subfolder is the slide name.
    Collects all image tiles and exports into a single tfrecord file.'''
    tfrecord_path = join(output_directory, filename)
    if not exists(output_directory):
        os.makedirs(output_directory)
    image_labels = {}
    slide_dirs = [_dir for _dir in os.listdir(input_directory) if isdir(join(input_directory, _dir))]
    for slide_dir in slide_dirs:
        directory = join(input_directory, slide_dir)
        files = [f for f in os.listdir(directory) if (isfile(join(directory, f))) and
                (sf.util.path_to_ext(f) in ("jpg", "png"))]

        for tile in files:
            image_labels.update({join(input_directory, slide_dir, tile): bytes(slide_dir, 'utf-8')})
    keys = list(image_labels.keys())
    shuffle(keys)
    writer = TFRecordWriter(tfrecord_path)
    for filename in keys:
        label = image_labels[filename]
        image_string = open(filename, 'rb').read()
        record = serialized_record(label, image_string, 0, 0)
        writer.write(record)
    writer.close()
    log.info(f"Wrote {len(keys)} image tiles to {sf.util.green(tfrecord_path)}")
    return len(keys)

def extract_tiles(tfrecord, destination):
    '''Reads and saves images from a TFRecord to a destination folder.'''

    if not exists(destination):
        os.makedirs(destination)
    log.info(f"Extracting tiles from tfrecord {sf.util.green(tfrecord)}")
    log.info(f"Saving tiles to directory {sf.util.green(destination)}")

    dataset = TFRecordDataset(tfrecord)
    _, img_type = detect_tfrecord_format(tfrecord)
    parser = get_tfrecord_parser(tfrecord, ('slide', 'image_raw'), to_numpy=True, decode_images=False)
    for i, record in enumerate(dataset):
        slide, image_raw = parser(record)
        slidename = slide if type(slide) == str else slide.decode('utf-8')
        dest_folder = join(destination, slidename)
        if not exists(dest_folder):
            os.makedirs(dest_folder)
        tile_filename = f"tile{i}.{img_type}"
        image_string = open(join(dest_folder, tile_filename), 'wb')
        image_string.write(image_raw)
        image_string.close()<|MERGE_RESOLUTION|>--- conflicted
+++ resolved
@@ -84,19 +84,12 @@
 
     pool = DPool(8)
     if log.getEffectiveLevel() <= 20:
-<<<<<<< HEAD
-        pb = tqdm(desc='Verifying tiles...', total=len(relative_tfrecord_paths), leave=False)
-    else:
-        pb = None
-    for m in pool.imap(process_tfr, relative_tfrecord_paths):
-=======
         pb = tqdm(desc='Verifying tfrecords...', total=len(relative_tfrecord_paths), leave=False)
     else:
         pb = None
     for m in pool.imap(process_tfr, relative_tfrecord_paths):
         if pb is not None:
             pb.update()
->>>>>>> 864b3765
         if m is None:
             continue
         if m == 'delete':
@@ -104,11 +97,6 @@
             log.error(f"Corrupt or incomplete TFRecord at {tfr}; removing")
             os.remove(tfr)
             continue
-<<<<<<< HEAD
-        if pb is not None:
-            pb.update()
-=======
->>>>>>> 864b3765
 
     # Write manifest file
     if (manifest != prior_manifest) or (manifest == {}):
