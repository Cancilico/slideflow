# This program is free software: you can redistribute it and/or modify
# it under the terms of the GNU General Public License as published by
# the Free Software Foundation, either version 3 of the License, or
# (at your option) any later version.
#
# This program is distributed in the hope that it will be useful,
# but WITHOUT ANY WARRANTY; without even the implied warranty of
# MERCHANTABILITY or FITNESS FOR A PARTICULAR PURPOSE.  See the
# GNU General Public License for more details.

import os

__author__ = 'James Dolezal'
__license__ = 'GNU General Public License v3.0'
<<<<<<< HEAD
__version__ = "1.0.6"
=======
__version__ = "1.0.6-PL"
>>>>>>> d4d641ef

if 'SF_BACKEND' not in os.environ:
    os.environ['SF_BACKEND'] = 'tensorflow'

def backend():
    return os.environ['SF_BACKEND']

from slideflow import io
from slideflow import model
<<<<<<< HEAD
=======
from slideflow import norm
>>>>>>> d4d641ef
from slideflow.heatmap import Heatmap
from slideflow.dataset import Dataset
from slideflow.mosaic import Mosaic
from slideflow.project import Project
from slideflow.slide import WSI, TMA
<<<<<<< HEAD
from slideflow.stats import SlideMap
=======
from slideflow.stats import SlideMap

#TODO: Features compatibility for multiple outcomes
#TODO: PyTorch CPH outcomes
#TODO: PyTorch stats.permutation_feature_importance (-> Features)
#TODO: PyTorch stats.predict_from_layer (used for permutation_feature_importance)
#TODO: improve estimated_num_tiles when doing tile extraction & no ROI (or QC)
#TODO: for tfrecord parser, combine utf-8 and image decoding into single `decode` argument (rather than decode_images)
#TODO: consider pytorch to_numpy=False returns tensor objects
#TODO: confirm deterministic tfrecord reading/writing for both tensorflow and pytorch, esp. in the
#       context of DatasetFeatures
>>>>>>> d4d641ef
<|MERGE_RESOLUTION|>--- conflicted
+++ resolved
@@ -12,11 +12,7 @@
 
 __author__ = 'James Dolezal'
 __license__ = 'GNU General Public License v3.0'
-<<<<<<< HEAD
-__version__ = "1.0.6"
-=======
-__version__ = "1.0.6-PL"
->>>>>>> d4d641ef
+__version__ = "1.1.0"
 
 if 'SF_BACKEND' not in os.environ:
     os.environ['SF_BACKEND'] = 'tensorflow'
@@ -26,27 +22,10 @@
 
 from slideflow import io
 from slideflow import model
-<<<<<<< HEAD
-=======
 from slideflow import norm
->>>>>>> d4d641ef
 from slideflow.heatmap import Heatmap
 from slideflow.dataset import Dataset
 from slideflow.mosaic import Mosaic
 from slideflow.project import Project
 from slideflow.slide import WSI, TMA
-<<<<<<< HEAD
-from slideflow.stats import SlideMap
-=======
-from slideflow.stats import SlideMap
-
-#TODO: Features compatibility for multiple outcomes
-#TODO: PyTorch CPH outcomes
-#TODO: PyTorch stats.permutation_feature_importance (-> Features)
-#TODO: PyTorch stats.predict_from_layer (used for permutation_feature_importance)
-#TODO: improve estimated_num_tiles when doing tile extraction & no ROI (or QC)
-#TODO: for tfrecord parser, combine utf-8 and image decoding into single `decode` argument (rather than decode_images)
-#TODO: consider pytorch to_numpy=False returns tensor objects
-#TODO: confirm deterministic tfrecord reading/writing for both tensorflow and pytorch, esp. in the
-#       context of DatasetFeatures
->>>>>>> d4d641ef
+from slideflow.stats import SlideMap