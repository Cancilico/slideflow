import atexit
import csv
import importlib.util
import json
import logging
import os
import re
import shutil
import sys
import requests
import tarfile
import hashlib
import pandas as pd
from rich import progress
from rich.logging import RichHandler
from rich.highlighter import NullHighlighter
from rich.panel import Panel
from rich.console import Console
from rich.progress import Progress, TextColumn, BarColumn
from contextlib import contextmanager
from functools import partial
from glob import glob
from os.path import dirname, exists, isdir, join
from packaging import version
from statistics import mean, median
from tqdm import tqdm
from typing import Any, Callable, Dict, Iterable, List, Optional, Tuple, Union

import numpy as np
import slideflow as sf
from slideflow import errors
from . import example_pb2, log_utils
from .colors import *  # noqa F403,F401 - Here for compatibility
from .smac_utils import (broad_search_space, shallow_search_space,
                         create_search_space)

tf_available = importlib.util.find_spec('tensorflow')
torch_available = importlib.util.find_spec('torch')

# Enable color sequences on Windows
try:
    import ctypes.windll
    kernel32 = ctypes.windll.kernel32
    kernel32.SetConsoleMode(kernel32.GetStdHandle(-11), 7)
except Exception:
    pass


# --- Global vars -------------------------------------------------------------

SUPPORTED_FORMATS = ['svs', 'tif', 'ndpi', 'vms', 'vmu', 'scn', 'mrxs',
                     'tiff', 'svslide', 'bif', 'jpg', 'jpeg', 'png']
EMPTY = ['', ' ', None, np.nan]
CPLEX_AVAILABLE = (importlib.util.find_spec('cplex') is not None)
try:
    import pyomo.environ as pyo
    from pyomo.opt import SolverFactory
    opt = SolverFactory('bonmin', validate=False)
    if not opt.available():
        raise errors.SolverNotFoundError
except Exception:
    BONMIN_AVAILABLE = False
else:
    BONMIN_AVAILABLE = True


# --- Commonly used types -----------------------------------------------------

# Outcome labels
Labels = Union[Dict[str, str], Dict[str, int], Dict[str, List[float]]]

# Normalizer fit keyword arguments
NormFit = Union[Dict[str, np.ndarray], Dict[str, List]]

# --- Configure logging--------------------------------------------------------
log = logging.getLogger('slideflow')
log.setLevel(logging.DEBUG)


def setLoggingLevel(level):
    """Set the logging level.

    Uses standard python logging levels:

    - 50: CRITICAL
    - 40: ERROR
    - 30: WARNING
    - 20: INFO
    - 10: DEBUG
    - 0:  NOTSET

    Args:
        level (int): Logging level numeric value.

    """
    log.handlers[0].setLevel(level)


def getLoggingLevel():
    """Return the current logging level."""
    return log.handlers[0].level


@contextmanager
def logging_level(level: int):
    _initial = getLoggingLevel()
    setLoggingLevel(level)
    try:
        yield
    finally:
        setLoggingLevel(_initial)


def addLoggingFileHandler(path):
    fh = logging.FileHandler(path)
    fh.setFormatter(log_utils.FileFormatter())
    handler = log_utils.MultiProcessingHandler(
        "mp-file-handler-{0}".format(len(log.handlers)),
        sub_handler=fh
    )
    log.addHandler(handler)
    atexit.register(handler.close)


# Add tqdm-friendly stream handler
#ch = log_utils.TqdmLoggingHandler()
ch = RichHandler(markup=True, log_time_format="[%X]", show_path=False, highlighter=NullHighlighter(), rich_tracebacks=True)
ch.setFormatter(log_utils.LogFormatter())
if 'SF_LOGGING_LEVEL' in os.environ:
    try:
        intLevel = int(os.environ['SF_LOGGING_LEVEL'])
        ch.setLevel(intLevel)
    except ValueError:
        pass
else:
    ch.setLevel(logging.INFO)
log.addHandler(ch)

# Add multiprocessing-friendly file handler
addLoggingFileHandler("slideflow.log")

# Workaround for duplicate logging with TF 2.9
log.propagate = False


class TileExtractionSpeedColumn(progress.ProgressColumn):
    """Renders human readable transfer speed."""

    def render(self, task: "progress.Task") -> progress.Text:
        """Show data transfer speed."""
        speed = task.finished_speed or task.speed
        if speed is None:
            return progress.Text("?", style="progress.data.speed")
        data_speed = f'{int(speed)} img'
        return progress.Text(f"{data_speed}/s", style="progress.data.speed")

class ImgBatchSpeedColumn(progress.ProgressColumn):
    """Renders human readable transfer speed."""

    def __init__(self, batch_size=1, *args, **kwargs):
        super().__init__(*args, **kwargs)
        self.batch_size = batch_size

    def render(self, task: "progress.Task") -> progress.Text:
        """Show data transfer speed."""
        speed = task.finished_speed or task.speed
        if speed is None:
            return progress.Text("?", style="progress.data.speed")
        data_speed = f'{int(speed * self.batch_size)} img'
        return progress.Text(f"{data_speed}/s", style="progress.data.speed")


class TileExtractionProgress(Progress):
    def get_renderables(self):
        for task in self.tasks:
            if task.fields.get("progress_type") == 'speed':
                self.columns = (
                    TextColumn("[progress.description]{task.description}"),
                    TileExtractionSpeedColumn(),)
            if task.fields.get("progress_type") == 'slide_progress':
                self.columns = (
                    TextColumn("[progress.description]{task.description}"),
                    BarColumn(),
                    progress.TaskProgressColumn(),
                    progress.MofNCompleteColumn(),
                    "●",
                    progress.TimeRemainingColumn(),
                )
            yield self.make_tasks_table([task])


def set_ignore_sigint():
    """Ignore keyboard interrupts."""
    import signal
    signal.signal(signal.SIGINT, signal.SIG_IGN)


# --- Slideflow header --------------------------------------------------------

def about(console=None) -> None:
    """Print a summary of the slideflow version and active backends.

    Example
        >>> sf.about()
        ╭=======================╮
        │       Slideflow       │
        │    Version: 2.0.0     │
        │  Backend: tensorflow  │
        │ Slide Backend: cucim  │
        │ https://slideflow.dev │
        ╰=======================╯

    Args:
        console (rich.console.Console, optional): Active console, if one exists.
            Defaults to None.
    """
    if console is None:
        console = Console()
    col1 = 'yellow' if sf.backend() == 'tensorflow' else 'purple'
    col2 = 'green' if sf.slide_backend() == 'cucim' else 'cyan'
    console.print(
        Panel(f"[white bold]Slideflow[/]"
              f"\nVersion: {sf.__version__}"
              f"\nBackend: [{col1}]{sf.backend()}[/]"
              f"\nSlide Backend: [{col2}]{sf.slide_backend()}[/]"
              "\n[blue]https://slideflow.dev[/]",
              border_style='purple'),
        justify='left')


# --- Data download functions -------------------------------------------------

def download_from_tcga(
    uuid: str,
    dest: str,
    message: str = 'Downloading...'
) -> None:
    """Download a file from TCGA (GDC) by UUID."""
    data_endpt = f"https://api.gdc.cancer.gov/data/"
    response = requests.post(
        data_endpt,
        data=json.dumps({'ids': [uuid]}),
        headers={"Content-Type": "application/json"},
        stream=True
    )
    response_head_cd = response.headers["Content-Disposition"]
    block_size = 4096
    block_per_mb = block_size / 1000000
    file_size = int(response.headers.get('Content-Length', ''))
    file_size_mb = file_size / 1000000
    running_total_mb = 0
    file_name = join(dest, re.findall("filename=(.+)", response_head_cd)[0])
    pbar = tqdm(desc=message,
                total=file_size_mb, unit='MB',
                bar_format="{desc}: {percentage:3.0f}%|{bar}| "
                           "{n:.2f}/{total:.2f} [{elapsed}<{remaining}] "
                           "{rate_fmt}{postfix}")

    with open(file_name, "wb") as output_file:
        for chunk in response.iter_content(chunk_size=block_size):
            output_file.write(chunk)
            if block_per_mb + running_total_mb < file_size_mb:
                running_total_mb += block_per_mb  # type: ignore
                pbar.update(block_per_mb)
            else:
                running_total_mb += file_size_mb - running_total_mb  # type: ignore
                pbar.update(file_size_mb - running_total_mb)


def get_gdc_manifest() -> pd.DataFrame:
    sf_cache = os.path.expanduser('~/.slideflow/')
    if not exists(sf_cache):
        os.makedirs(sf_cache)
    manifest = join(sf_cache, 'gdc_manifest.tsv')
    if not exists(manifest):
        tar = 'gdc_manifest.tar.xz'
        r = requests.get(f'https://raw.githubusercontent.com/jamesdolezal/slideflow/1.4.0/datasets/{tar}')
        open(join(sf_cache, tar), 'wb').write(r.content)
        tarfile.open(join(sf_cache, tar)).extractall(sf_cache)
        os.remove(join(sf_cache, tar))
        if not exists(manifest):
            log.error("Failed to download GDC manifest.")
    return pd.read_csv(manifest, delimiter='\t')


# --- Utility functions and classes -------------------------------------------

class EasyDict(dict):
    """Convenience class that behaves like a dict but allows access
    with the attribute syntax."""

    def __getattr__(self, name: str) -> Any:
        try:
            return self[name]
        except KeyError:
            raise AttributeError(name)

    def __setattr__(self, name: str, value: Any) -> None:
        self[name] = value

    def __delattr__(self, name: str) -> None:
        del self[name]


def md5(path: str) -> str:
    """Calculate and return MD5 checksum for a file."""
    m = hashlib.md5()
    with open(path, 'rb') as f:
        chunk = f.read(4096)
        # No walrus for Python 3.7 :(
        while chunk:
            m.update(chunk)
            chunk = f.read(4096)
    return m.hexdigest()


def model_backend(model):
    if sf.util.torch_available and 'torch' in sys.modules:
        import torch
        if isinstance(model, torch.nn.Module):
            return 'torch'
    if sf.util.tf_available and 'tensorflow' in sys.modules:
        import tensorflow as tf
        if isinstance(model, tf.keras.Model):
            return 'tensorflow'
        from tensorflow.lite.python.interpreter import SignatureRunner
        if isinstance(model, SignatureRunner):
            return 'tflite'
    raise ValueError(f"Unable to interpret model {model}")


def detuple(arg1: Any, args: tuple) -> Any:
    if len(args):
        return tuple([arg1] + list(args))
    else:
        return arg1


def batch(iterable: List, n: int = 1) -> Iterable:
    """Separates an interable into batches of maximum size `n`."""
    l = len(iterable)
    for ndx in range(0, l, n):
        yield iterable[ndx:min(ndx + n, l)]


def batch_generator(iterable: Iterable, n: int = 1) -> Iterable:
    """Separates an interable into batches of maximum size `n`."""
    batch = []
    for item in iterable:
        batch.append(item)
        if len(batch) == n:
            yield batch
            batch = []
    if len(batch):
        yield batch
    return


def as_list(arg1: Any) -> List[Any]:
    if not isinstance(arg1, list):
        return [arg1]
    else:
        return arg1


def is_mag(arg1: str) -> bool:
    arg1_split = arg1.lower().split('x')
    if (len(arg1_split) != 2) or (arg1_split[1] != ''):
        return False
    try:
        mag = float(arg1_split[0])
    except ValueError:
        return False
    return True


def is_model(path: str) -> bool:
    """Checks if the given path is a valid Slideflow model."""
    return is_tensorflow_model_path(path) or is_torch_model_path(path)


def is_project(path: str) -> bool:
    """Checks if the given path is a valid Slideflow project."""
    return isdir(path) and exists(join(path, 'settings.json'))


def is_slide(path: str) -> bool:
    """Checks if the given path is a supported slide."""
    return (os.path.isfile(path)
            and sf.util.path_to_ext(path).lower() in SUPPORTED_FORMATS)


def is_tensorflow_model_path(path: str) -> bool:
    """Checks if the given path is a valid Slideflow/Tensorflow model."""
    return (isdir(path)
            and (exists(join(path, 'params.json'))
                 or exists(join(dirname(path), 'params.json'))))


def is_torch_model_path(path: str) -> bool:
    """Checks if the given path is a valid Slideflow/PyTorch model."""
    return (os.path.isfile(path)
            and sf.util.path_to_ext(path).lower() == 'zip'
            and exists(join(dirname(path), 'params.json')))


def is_simclr_model_path(path: Any) -> bool:
    """Checks if the given path is a valid SimCLR model or checkpoint."""
    is_model =  (isinstance(path, str)
                 and isdir(path)
                 and exists(join(path, 'args.json')))
    is_checkpoint = (isinstance(path, str)
                     and path.endswith('.ckpt')
                     and exists(join(dirname(path), 'args.json')))
    return is_model or is_checkpoint


def assert_is_mag(arg1: str):
    if not isinstance(arg1, str) or not is_mag(arg1):
        raise ValueError(
            f'Invalid magnification {arg1}. Must be of format'
            f' [int/float]x, such as "10x", "20X", or "2.5x"'
        )


def to_mag(arg1: str) -> Union[int, float]:
    assert_is_mag(arg1)
    try:
        return int(arg1.lower().split('x')[0])
    except ValueError:
        return float(arg1.lower().split('x')[0])


def multi_warn(arr: List, compare: Callable, msg: Union[Callable, str]) -> int:
    """Logs multiple warning

    Args:
        arr (List): Array to compare.
        compare (Callable): Comparison to perform on array. If True, will warn.
        msg (str): Warning message.

    Returns:
        int: Number of warnings.
    """
    num_warned = 0
    warn_threshold = 3
    for item in arr:
        if compare(item):
            fn = log.warn if num_warned < warn_threshold else log.debug
            if isinstance(msg, str):
                fn(msg.format(item))
            elif callable(msg):
                fn(msg(item))
            num_warned += 1
    if num_warned >= warn_threshold:
        log.warn(f'...{num_warned} total warnings, see log for details')
    return num_warned


def to_onehot(val: int, max: int) -> np.ndarray:
    """Converts value to one-hot encoding

    Args:
        val (int): Value to encode
        max (int): Maximum value (length of onehot encoding)
    """

    onehot = np.zeros(max, dtype=np.int64)
    onehot[val] = 1
    return onehot


def clear_console() -> None:
    sys.stdout.write("\r\033[K")
    sys.stdout.flush()


def make_dir(_dir: str) -> None:
    """Makes a directory if one does not already exist,
    in a manner compatible with multithreading.
    """
    if not exists(_dir):
        try:
            os.makedirs(_dir, exist_ok=True)
        except FileExistsError:
            pass


def relative_path(path: str, root: str):
    """Returns a relative path, from a given root directory."""
    if path[0] == '.':
        return join(root, path[2:])
    elif path.startswith('$ROOT'):
        raise ValueError("Invalid path prefix $ROOT; update project settings")
    else:
        return path


def global_path(root: str, path_string: str):
    '''Returns global path from a local path.'''
    if not root:
        root = ""
    if path_string and (len(path_string) > 2) and path_string[:2] == "./":
        return os.path.join(root, path_string[2:])
    elif path_string and (path_string[0] != "/"):
        return os.path.join(root, path_string)
    else:
        return path_string


def _shortname(string: str):
    if len(string) == 60:
        # May be TCGA slide with long name; convert to
        # patient name by returning first 12 characters
        return string[:12]
    else:
        return string


def yes_no_input(prompt: str, default: str = 'no') -> bool:
    '''Prompts user for yes/no input.'''
    while True:
        response = input(prompt)
        if not response and default:
            return (default in ('yes', 'y'))
        elif response.lower() in ('yes', 'no', 'y', 'n'):
            return (response.lower() in ('yes', 'y'))
        else:
            print("Invalid response.")


def path_input(
    prompt: str,
    root: str,
    default: Optional[str] = None,
    create_on_invalid: bool = False,
    filetype: Optional[str] = None,
    verify: bool = True
) -> str:
    '''Prompts user for directory input.'''
    while True:
        relative_response = input(f"{prompt}")
        reponse = global_path(root, relative_response)
        if not relative_response and default:
            relative_response = default
            reponse = global_path(root, relative_response)
        if verify and not os.path.exists(reponse):
            if not filetype and create_on_invalid:
                prompt = f'Path "{reponse}" does not exist. Create? [Y/n] '
                if yes_no_input(prompt, default='yes'):
                    os.makedirs(reponse)
                    return relative_response
                else:
                    continue
            elif filetype:
                print(f'Unable to locate file "{reponse}"')
                continue
        elif not filetype and not os.path.exists(reponse):
            print(f'Unable to locate directory "{reponse}"')
            continue
        resp_type = path_to_ext(reponse)
        if filetype and (resp_type != filetype):
            print(f'Incorrect filetype "{resp_type}", expected "{filetype}"')
            continue
        return relative_response


def choice_input(prompt, valid_choices, default=None, multi_choice=False,
                 input_type=str):
    '''Prompts user for multi-choice input.'''
    while True:
        response = input(f"{prompt}")
        if not response and default:
            return default
        if not multi_choice and response not in valid_choices:
            print("Invalid option.")
            continue
        elif multi_choice:
            try:
                replaced = response.replace(" ", "")
                response = [input_type(r) for r in replaced.split(',')]
            except ValueError:
                print(f"Invalid selection (response: {response})")
                continue
            invalid = [r not in valid_choices for r in response]
            if any(invalid):
                print(f'Invalid selection (response: {response})')
                continue
        return response


def load_json(filename: str) -> Any:
    '''Reads JSON data from file.'''
    with open(filename, 'r') as data_file:
        return json.load(data_file)


def write_json(data: Any, filename: str) -> None:
    """Write data to JSON file."""
    with open(filename, "w") as data_file:
        json.dump(data, data_file, indent=1)


def get_slides_from_model_manifest(
    model_path: str,
    dataset: Optional[str] = None
) -> List[str]:
    """Get list of slides from a model manifest.

    Args:
        model_path (str): Path to model from which to load the model manifest.
        dataset (str):  'training' or 'validation'. Will return only slides
            from this dataset. Defaults to None (all).

    Returns:
        list(str): List of slide names.
    """

    slides = []
    if exists(join(model_path, 'slide_manifest.csv')):
        manifest = join(model_path, 'slide_manifest.csv')
    elif exists(join(dirname(model_path), 'slide_manifest.csv')):
        log.debug("Slide manifest not found in model directory")
        log.debug("Loading manifest from parent directory.")
        manifest = join(dirname(model_path), 'slide_manifest.csv')
    else:
        log.error('Slide manifest not found in model folder')
        return []
    with open(manifest, 'r') as manifest_file:
        reader = csv.reader(manifest_file)
        header = next(reader)
        dataset_index = header.index('dataset')
        slide_index = header.index('slide')
        for row in reader:
            dataset_name = row[dataset_index]
            slide_name = row[slide_index]
            if dataset_name == dataset or not dataset:
                slides += [slide_name]
    return slides


def get_gan_config(model_path: str) -> Dict:
    """Loads a GAN training_options.json for an associated network PKL."""

    if exists(join(dirname(model_path), 'training_options.json')):
        return load_json(join(dirname(model_path), 'training_options.json'))
    else:
        raise errors.ModelParamsNotFoundError


def get_model_config(model_path: str) -> Dict:
    """Loads model configuration JSON file."""

    if exists(join(model_path, 'params.json')):
        config = load_json(join(model_path, 'params.json'))
    elif exists(join(dirname(model_path), 'params.json')):
        if not (sf.util.torch_available
                and sf.util.path_to_ext(model_path) == 'zip'):
            log.warning(
                "Hyperparameters not in model directory; loading from parent"
                " directory. Please move params.json into model folder."
            )
        config = load_json(join(dirname(model_path), 'params.json'))
    else:
        raise errors.ModelParamsNotFoundError
    # Compatibility for pre-1.1
    if 'norm_mean' in config:
        config['norm_fit'] = {
            'target_means': config['norm_mean'],
            'target_stds': config['norm_std'],
        }
    if 'outcome_label_headers' in config:
        log.debug("Replacing outcome_label_headers in params.json -> outcomes")
        config['outcomes'] = config.pop('outcome_label_headers')
    return config


def get_ensemble_model_config(model_path: str) -> Dict:
    """Loads ensemble model configuration JSON file."""

    if exists(join(model_path, 'ensemble_params.json')):
        config = load_json(join(model_path, 'ensemble_params.json'))
    elif exists(join(dirname(model_path), 'ensemble_params.json')):
        if not (sf.util.torch_available
                and sf.util.path_to_ext(model_path) == 'zip'):
            log.warning(
                "Hyperparameters not in model directory; loading from parent"
                " directory. Please move ensemble_params.json into model folder."
            )
        config = load_json(join(dirname(model_path), 'params.json'))
    else:
        raise errors.ModelParamsNotFoundError
    # Compatibility for pre-1.1
    if 'norm_mean' in config:
        config['norm_fit'] = {
            'target_means': config['norm_mean'],
            'target_stds': config['norm_std'],
        }
    if 'outcome_label_headers' in config:
        log.debug("Replacing outcome_label_headers in params.json -> outcomes")
        config['outcomes'] = config.pop('outcome_label_headers')
    return config


def get_model_normalizer(
    model_path: str
) -> Optional["sf.norm.StainNormalizer"]:
    """Loads and fits normalizer using configuration at a model path."""

    config = sf.util.get_model_config(model_path)
    if is_torch_model_path(model_path):
        backend = 'torch'
    elif is_tensorflow_model_path(model_path):
        backend = 'tensorflow'
    else:
        log.warn(f"Unable to determine backend for model at {model_path}")
        backend = None

    if not config['hp']['normalizer']:
        return None

    if ('slideflow_version' in config
       and version.parse(config['slideflow_version']) <= version.parse("1.2.2")
       and config['hp']['normalizer'] in ('vahadane', 'macenko')):
        log.warn("Detected model trained with Macenko or Vahadane "
                 "normalization with Slideflow version <= 1.2.2. Macenko "
                 "and Vahadane algorithms were optimized in 1.2.3 and may "
                 "now yield slightly different results. ")

    normalizer = sf.norm.autoselect(
        config['hp']['normalizer'],
        config['hp']['normalizer_source'],
        backend=backend
    )
    if 'norm_fit' in config and config['norm_fit'] is not None:
        normalizer.set_fit(**config['norm_fit'])
    return normalizer


def get_preprocess_fn(model_path: str):
    """Returns a function which preprocesses a uint8 image for a model.

    Args:
        model_path (str): Path to a saved Slideflow model.

    Returns:
        A function which accepts a single image or batch of uint8 images,
        and returns preprocessed (and stain normalized) float32 images.

    """
    normalizer = get_model_normalizer(model_path)
    if is_torch_model_path(model_path):
        from slideflow.io.torch import preprocess_uint8
        return partial(preprocess_uint8, normalizer=normalizer)
    elif is_tensorflow_model_path(model_path):
        from slideflow.io.tensorflow import preprocess_uint8
        return partial(preprocess_uint8, normalizer=normalizer, as_dict=False)
    else:
        raise ValueError(f"Unrecognized model: {model_path}")


def get_slide_paths(slides_dir: str) -> List[str]:
    '''Get all slide paths from a given directory containing slides.'''
    slide_list = [i for i in glob(join(slides_dir, '**/*.*')) if is_slide(i)]
    slide_list.extend([i for i in glob(join(slides_dir, '*.*')) if is_slide(i)])
    return slide_list


def read_annotations(path: str) -> Tuple[List[str], List[Dict]]:
    '''Read an annotations file.'''
    results = []
    with open(path, 'r') as csv_file:
        csv_reader = csv.reader(csv_file, delimiter=',')
        # First, try to open file
        try:
            header = next(csv_reader, None)
        except OSError:
            raise OSError(
                f"Failed to open annotations file {path}"
            )
        assert isinstance(header, list)
        for row in csv_reader:
            row_dict = {}
            for i, key in enumerate(header):
                row_dict[key] = row[i]
            results += [row_dict]
    return header, results


def get_relative_tfrecord_paths(root: str, directory: str = "") -> List[str]:
    '''Returns relative tfrecord paths with respect to the given directory.'''

    tfrecords = [
        join(directory, f) for f in os.listdir(join(root, directory))
        if (not isdir(join(root, directory, f))
            and len(f) > 10 and f[-10:] == ".tfrecords")
    ]
    subdirs = [
        f for f in os.listdir(join(root, directory))
        if isdir(join(root, directory, f))
    ]
    for sub in subdirs:
        tfrecords += get_relative_tfrecord_paths(root, join(directory, sub))
    return tfrecords


def contains_nested_subdirs(directory: str) -> bool:
    subdirs = [
        _dir for _dir in os.listdir(directory)
        if isdir(join(directory, _dir))
    ]
    for subdir in subdirs:
        contents = os.listdir(join(directory, subdir))
        for c in contents:
            if isdir(join(directory, subdir, c)):
                return True
    return False


def path_to_name(path: str) -> str:
    '''Returns name of a file, without extension,
    from a given full path string.'''
    _file = path.split('/')[-1]
    if len(_file.split('.')) == 1:
        return _file
    else:
        return '.'.join(_file.split('.')[:-1])


def path_to_ext(path: str) -> str:
    '''Returns extension of a file path string.'''
    _file = path.split('/')[-1]
    if len(_file.split('.')) == 1:
        return ''
    else:
        return _file.split('.')[-1]


def update_results_log(
    results_log_path: str,
    model_name: str,
    results_dict: Dict
) -> None:
    '''Dynamically update results_log when recording training metrics.'''
    # First, read current results log into a dictionary
    results_log = {}  # type: Dict[str, Any]
    if exists(results_log_path):
        with open(results_log_path, "r") as results_file:
            reader = csv.reader(results_file)
            try:
                headers = next(reader)
            except StopIteration:
                pass
            else:
                try:
                    model_name_i = headers.index('model_name')
                    result_keys = [k for k in headers if k != 'model_name']
                except ValueError:
                    model_name_i = headers.index('epoch')
                    result_keys = [k for k in headers if k != 'epoch']
                for row in reader:
                    name = row[model_name_i]
                    results_log[name] = {}
                    for result_key in result_keys:
                        result = row[headers.index(result_key)]
                        results_log[name][result_key] = result
        # Move the current log file into a temporary file
        shutil.move(results_log_path, f"{results_log_path}.temp")

    # Next, update the results log with the new results data
    for epoch in results_dict:
        results_log.update({f'{model_name}-{epoch}': results_dict[epoch]})

    # Finally, create a new log file incorporating the new data
    with open(results_log_path, "w") as results_file:
        writer = csv.writer(results_file)
        result_keys = []
        # Search through results to find all results keys
        for model in results_log:
            result_keys += list(results_log[model].keys())
        # Remove duplicate result keys
        result_keys = list(set(result_keys))
        result_keys.sort()
        # Write header labels
        writer.writerow(['model_name'] + result_keys)
        # Iterate through model results and record
        for model in results_log:
            row = [model]
            # Include all saved metrics
            for result_key in result_keys:
                if result_key in results_log[model]:
                    row += [results_log[model][result_key]]
                else:
                    row += [""]
            writer.writerow(row)

    # Delete the old results log file
    if exists(f"{results_log_path}.temp"):
        os.remove(f"{results_log_path}.temp")


def location_heatmap(
    locations: np.ndarray,
    values: np.ndarray,
    slide: str,
    tile_px: int,
    tile_um: Union[int, str],
    outdir: str,
    *,
    interpolation: Optional[str] = 'bicubic',
    cmap: str = 'inferno',
    norm: Optional[str] = None,
) -> Dict[str, Dict[str, float]]:
    """Generate a heatmap for a slide.

    Args:
        locations (np.ndarray): Array of shape ``(n_tiles, 2)`` containing x, y
            coordinates for all image tiles. Coordinates represent the center
            for an associated tile, and must be in a grid.
        values (np.ndarray): Array of shape ``(n_tiles,)`` containing heatmap
            values for each tile.
        slide (str): Path to corresponding slide.
        tile_px (int): Tile pixel size.
        tile_um (int, str): Tile micron or magnification size.
        outdir (str): Directory in which to save heatmap.

    Keyword args:
        interpolation (str, optional): Interpolation strategy for smoothing
            heatmap. Defaults to 'bicubic'.
        cmap (str, optional): Matplotlib colormap for heatmap. Can be any
            valid matplotlib colormap. Defaults to 'inferno'.
        norm (str, optional): Normalization strategy for assigning heatmap
            values to colors. Either 'two_slope', or any other valid value
            for the ``norm`` argument of ``matplotlib.pyplot.imshow``.
            If 'two_slope', normalizes values less than 0 and greater than 0
            separately. Defaults to None.
    """

    import matplotlib.pyplot as plt
    import matplotlib.colors as mcol

    slide_name = sf.util.path_to_name(slide)
    log.info(f'Generating heatmap for [green]{slide}[/]...')
    log.debug(f"Plotting {len(values)} values")
    wsi = sf.slide.WSI(slide, tile_px, tile_um, verbose=False)

    stats = {
        slide_name: {
            'mean': np.mean(values),
            'median': np.median(values)
        }
    }

    # Slide coordinate information
    loc_grid_dict = {(c[0], c[1]): (c[2], c[3]) for c in wsi.coord}
    grid = np.ones((wsi.grid.shape[1], wsi.grid.shape[0]))
    grid *= -99

<<<<<<< HEAD
    for i, wsi_dim in enumerate(locations):
        try:
            idx = loc_grid_dict[tuple(wsi_dim)]
        except IndexError:
            raise ValueError(
                "Location values are not aligned to the slide coordinate grid. "
                "Ensure that the WSI has the appropriate tile_px and tile_um "
                "to match the given location values."
=======
    if not isinstance(locations, np.ndarray):
        locations = np.array(locations)
    
    # Transform from coordinates as center locations to top-left locations.
    locations = locations - int(wsi.full_extract_px/2)
    
    for i, wsi_dim in enumerate(locations):
        try:
            idx = loc_grid_dict[tuple(wsi_dim)]
        except (IndexError, KeyError):
            raise errors.CoordinateAlignmentError(
                "Error plotting value at location {} for slide {}. The heatmap "
                "grid is not aligned to the slide coordinate grid. Ensure "
                "that tile_px (got: {}) and tile_um (got: {}) match the given "
                "location values. If you are using data stored in TFRecords, "
                "verify that the TFRecord was generated using the same "
                "tile_px and tile_um.".format(
                    tuple(wsi_dim), slide, tile_px, tile_um
                )
>>>>>>> 5764a652
            )
        grid[idx[1]][idx[0]] = values[i]

    # Mask out background
    masked_grid = np.ma.masked_where(grid == -99, grid)

    fig = plt.figure(figsize=(18, 16))
    ax = fig.add_subplot(111)
    fig.subplots_adjust(bottom=0.25, top=0.95)
    gca = plt.gca()
    gca.tick_params(
        axis='x',
        top=True,
        labeltop=True,
        bottom=False,
        labelbottom=False
    )
    thumb = wsi.thumb(mpp=5)
    ax.imshow(thumb, zorder=0)

    # Calculate overlay offset
    extent = sf.heatmap.calculate_heatmap_extent(wsi, thumb, masked_grid)

    # Plot
    if norm == 'two_slope':
        norm = mcol.TwoSlopeNorm(
            vmin=min(-0.01, min(values)),
            vcenter=0,
            vmax=max(0.01, max(values))
        )
    ax.imshow(
        masked_grid,
        zorder=10,
        alpha=0.6,
        extent=extent,
        interpolation=interpolation,
        cmap=cmap,
        norm=norm
    )
    ax.set_xlim(0, thumb.size[0])
    ax.set_ylim(thumb.size[1], 0)
    log.debug('Saving figure...')
    plt.savefig(join(outdir, f'{slide_name}_attn.png'), bbox_inches='tight')
    plt.close(fig)
    del wsi
    del thumb
    return stats


def tfrecord_heatmap(
    tfrecord: str,
    slide: str,
    tile_px: int,
    tile_um: Union[int, str],
    tile_dict: Dict[int, float],
    outdir: str,
    **kwargs
) -> Dict[str, Dict[str, float]]:
    """Creates a tfrecord-based WSI heatmap using a dictionary of tile values
    for heatmap display.

    Args:
        tfrecord (str): Path to tfrecord.
        slide (str): Path to whole-slide image.
        tile_dict (dict): Dictionary mapping tfrecord indices to a
            tile-level value for display in heatmap format.
        tile_px (int): Tile width in pixels.
        tile_um (int or str): Tile width in microns (int) or magnification
            (str, e.g. "20x").
        outdir (str): Path to directory in which to save images.

    Returns:
        Dictionary mapping slide names to dict of statistics
        (mean, median)
    """
<<<<<<< HEAD
    locations = sf.io.get_locations_from_tfrecord(tfrecord)
    if len(tile_dict) != len(locations):
=======
    loc_dict = sf.io.get_locations_from_tfrecord(tfrecord, as_dict=False)
    if tile_dict.keys() != loc_dict.keys():
        td_len = len(list(tile_dict.keys()))
        loc_len = len(list(loc_dict.keys()))
>>>>>>> 5764a652
        raise errors.TFRecordsError(
            f'tile_dict length ({len(tile_dict)}) != TFRecord length '
            f'({len(locations)}).'
        )

    return location_heatmap(
        locations=np.array(locations),
        values=np.array([tile_dict[loc] for loc in range(len(locations))]),
        slide=slide,
        tile_px=tile_px,
        tile_um=tile_um,
        outdir=outdir,
        **kwargs
    )


def get_valid_model_dir(root: str) -> List:
    '''
    This function returns the path of the first indented directory from root.
    This only works when the indented folder name starts with a 5 digit number,
    like "00000%".

    Examples
        If the root has 3 files:
        root/00000-foldername/
        root/00001-foldername/
        root/00002-foldername/

        The function returns "root/00000-foldername/"
    '''

    prev_run_dirs = [
        x for x in os.listdir(root)
        if isdir(join(root, x))
    ]
    prev_run_ids = [re.match(r'^\d+', x) for x in prev_run_dirs]
    prev_run_ids = [int(x.group()) for x in prev_run_ids if x is not None]
    return prev_run_ids, prev_run_dirs


def get_new_model_dir(root: str, model_name: str) -> str:
    prev_run_ids, prev_run_dirs = get_valid_model_dir(root)
    cur_id = max(prev_run_ids, default=-1) + 1
    model_dir = os.path.join(root, f'{cur_id:05d}-{model_name}')
    assert not os.path.exists(model_dir)
    os.makedirs(model_dir)
    return model_dir


def create_new_model_dir(root: str, model_name: str) -> str:
    path = get_new_model_dir(root, model_name)
    if not os.path.exists(path):
        os.makedirs(path)
    return path


def split_list(a: List, n: int) -> List[List]:
    '''Function to split a list into n components'''
    k, m = divmod(len(a), n)
    return [a[i * k + min(i, m): (i + 1) * k + min(i + 1, m)]
            for i in range(n)]


# --- TFRecord utility functions ----------------------------------------------

def process_feature(
    feature: example_pb2.Feature,  # type: ignore
    typename: str,
    typename_mapping: Dict,
    key: str
) -> np.ndarray:
    # NOTE: We assume that each key in the example has only one field
    # (either "bytes_list", "float_list", or "int64_list")!
    field = feature.ListFields()[0]  # type: ignore
    inferred_typename, value = field[0].name, field[1].value

    if typename is not None:
        tf_typename = typename_mapping[typename]
        if tf_typename != inferred_typename:
            reversed_mapping = {v: k for k, v in typename_mapping.items()}
            raise TypeError(
                f"Incompatible type '{typename}' for `{key}` "
                f"(should be '{reversed_mapping[inferred_typename]}')."
            )

    if inferred_typename == "bytes_list":
        value = np.frombuffer(value[0], dtype=np.uint8)
    elif inferred_typename == "float_list":
        value = np.array(value, dtype=np.float32)
    elif inferred_typename == "int64_list":
        value = np.array(value, dtype=np.int64)
    return value


def extract_feature_dict(
    features: Union[example_pb2.FeatureLists,  # type: ignore
                    example_pb2.Features],  # type: ignore
    description: Optional[Union[List, Dict]],
    typename_mapping: Dict
) -> Dict[str, Any]:
    if isinstance(features, example_pb2.FeatureLists):
        features = features.feature_list  # type: ignore

        def get_value(typename, typename_mapping, key):
            feature = features[key].feature
            fn = partial(
                process_feature,
                typename=typename,
                typename_mapping=typename_mapping,
                key=key
            )
            return list(map(fn, feature))
    elif isinstance(features, example_pb2.Features):
        features = features.feature  # type: ignore

        def get_value(typename, typename_mapping, key):
            return process_feature(features[key], typename,
                                   typename_mapping, key)
    else:
        raise TypeError(f"Incompatible type: features should be either of type "
                        f"example_pb2.Features or example_pb2.FeatureLists and "
                        f"not {type(features)}")

    all_keys = list(features.keys())  # type: ignore

    if description is None or len(description) == 0:
        description = dict.fromkeys(all_keys, None)
    elif isinstance(description, list):
        description = dict.fromkeys(description, None)

    processed_features = {}
    for key, typename in description.items():
        if key not in all_keys:
            raise KeyError(f"Key {key} doesn't exist (select from {all_keys})!")

        processed_features[key] = get_value(typename, typename_mapping, key)

    return processed_features


def load_predictions(path: str, **kwargs) -> pd.DataFrame:
    """Loads a 'csv', 'parquet' or 'feather' file to a pandas dataframe.

    Args:
        path (str): Path to the file to be read.

    Returns:
        df (pd.DataFrame): The dataframe read from the path.
    """
    if path.endswith("csv"):
        return pd.read_csv(f"{path}", **kwargs)
    elif path.endswith("parquet") or path.endswith("gzip"):
        return pd.read_parquet(f"{path}", **kwargs)
    elif path.endswith("feather"):
        return pd.read_feather(f"{path}", **kwargs)
    else:
        raise ValueError(f'Unrecognized extension "{path_to_ext(path)}"')

@contextmanager
def cleanup_progress(pb: Optional["Progress"]):
    try:
        yield
    finally:
        if pb is not None:
            pb.stop()<|MERGE_RESOLUTION|>--- conflicted
+++ resolved
@@ -956,16 +956,6 @@
     grid = np.ones((wsi.grid.shape[1], wsi.grid.shape[0]))
     grid *= -99
 
-<<<<<<< HEAD
-    for i, wsi_dim in enumerate(locations):
-        try:
-            idx = loc_grid_dict[tuple(wsi_dim)]
-        except IndexError:
-            raise ValueError(
-                "Location values are not aligned to the slide coordinate grid. "
-                "Ensure that the WSI has the appropriate tile_px and tile_um "
-                "to match the given location values."
-=======
     if not isinstance(locations, np.ndarray):
         locations = np.array(locations)
     
@@ -985,7 +975,6 @@
                 "tile_px and tile_um.".format(
                     tuple(wsi_dim), slide, tile_px, tile_um
                 )
->>>>>>> 5764a652
             )
         grid[idx[1]][idx[0]] = values[i]
 
@@ -1061,15 +1050,8 @@
         Dictionary mapping slide names to dict of statistics
         (mean, median)
     """
-<<<<<<< HEAD
     locations = sf.io.get_locations_from_tfrecord(tfrecord)
     if len(tile_dict) != len(locations):
-=======
-    loc_dict = sf.io.get_locations_from_tfrecord(tfrecord, as_dict=False)
-    if tile_dict.keys() != loc_dict.keys():
-        td_len = len(list(tile_dict.keys()))
-        loc_len = len(list(loc_dict.keys()))
->>>>>>> 5764a652
         raise errors.TFRecordsError(
             f'tile_dict length ({len(tile_dict)}) != TFRecord length '
             f'({len(locations)}).'
