--- conflicted
+++ resolved
@@ -703,17 +703,10 @@
             self.model_widget(expanded)
             self._control_size += self.model_widget.content_height + header_height
 
-<<<<<<< HEAD
-            if self.viewer is not None:
-                expanded, _visible = imgui_utils.collapsing_header('Heatmap & slide prediction', default=True)
-                self.heatmap_widget(expanded)
-                self._control_size += self.heatmap_widget.content_height
-=======
-            if self._model_config is not None:
+            if self.viewer is not None and self._model_config is not None:
                 expanded, _visible = imgui_utils.collapsing_header('Heatmap & slide prediction', default=True)
                 self.heatmap_widget(expanded)
                 self._control_size += self.heatmap_widget.content_height + header_height
->>>>>>> f4de3084
 
             # User-defined widgets
             for header, widgets in self._widgets_by_header():
