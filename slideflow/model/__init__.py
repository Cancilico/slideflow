'''Submodule that includes models, trainers, and tools for intermediate layer activations.

Supports both PyTorch and Tensorflow backends, importing either model.tensorflow or model.pytorch based on
the active backend given by the environmental variable SF_BACKEND.
'''

import sys
import os
import csv
import pickle
import time
import queue
import threading
import slideflow as sf
import numpy as np
import matplotlib.pyplot as plt
import seaborn as sns
import scipy.stats as stats
import slideflow as sf

from collections import defaultdict
from slideflow.util import log
from slideflow import errors
from os.path import join, exists
from math import isnan
from tqdm import tqdm

# --- Backend-specific imports ------------------------------------------------

if os.environ['SF_BACKEND'] == 'tensorflow':
    from slideflow.model.tensorflow import ModelParams, Trainer, LinearTrainer, CPHTrainer, Features
elif os.environ['SF_BACKEND'] == 'torch':
    from slideflow.model.torch import ModelParams, Trainer, LinearTrainer, CPHTrainer, Features
else:
    raise errors.BackendError(f"Unknown backend {os.environ['SF_BACKEND']}")

# -----------------------------------------------------------------------------

def trainer_from_hp(hp, **kwargs):
    """From the given :class:`slideflow.model.ModelParams` object, returns the appropriate instance of
    :class:`slideflow.model.Model`.

    Args:
        hp (:class:`slideflow.model.ModelParams`): ModelParams object.

    Keyword Args:
        outdir (str): Location where event logs and checkpoints will be written.
        annotations (dict): Nested dict, mapping slide names to a dict with patient name (key 'patient'),
            outcome labels (key 'outcome_label'), and any additional slide-level inputs (key 'input').
        name (str, optional): Optional name describing the model, used for model saving. Defaults to None.
        manifest (dict, optional): Manifest dictionary mapping TFRecords to number of tiles. Defaults to None.
        model_type (str, optional): Type of model outcome, 'categorical' or 'linear'. Defaults to 'categorical'.
        feature_sizes (list, optional): List of sizes of input features. Required if providing additional
            input features as input to the model.
        feature_names (list, optional): List of names for input features. Used when permuting feature importance.
        outcome_names (list, optional): Name of each outcome. Defaults to "Outcome {X}" for each outcome.
        mixed_precision (bool, optional): Use FP16 mixed precision (rather than FP32). Defaults to True.
    """

    if hp.model_type() == 'categorical':
        return Trainer(hp=hp, **kwargs)
    if hp.model_type() == 'linear':
        return LinearTrainer(hp=hp, **kwargs)
    if hp.model_type() == 'cph':
        return CPHTrainer(hp=hp, **kwargs)
    else:
        raise ValueError(f"Unknown model type: {hp.model_type()}")

def get_hp_from_batch_file(filename, models=None):
    """Organizes a list of hyperparameters ojects and associated models names.

    Args:
        filename (str): Path to hyperparameter sweep JSON file.
        models (list(str)): List of model names. Defaults to None.
            If not supplied, returns all valid models from batch file.

    Returns:
        List of (Hyperparameter, model_name) for each HP combination
    """

    if models is not None and not isinstance(models, list):
        raise ValueError("If supplying models, must be a list of strings containing model names.")
    if isinstance(models, list) and not list(set(models)) == models:
        raise ValueError("Duplicate model names provided.")

    hp_list = sf.util.load_json(filename)

    # First, ensure all indicated models are in the batch train file
    if models:
        valid_models = []
        for hp_dict in hp_list:
            model_name = list(hp_dict.keys())[0]
            if (not models) or (isinstance(models, str) and model_name==models) or model_name in models:
                valid_models += [model_name]
        missing_models = [m for m in models if m not in valid_models]
        if missing_models:
            raise ValueError(f"Unable to find the following models in the batch train file: {', '.join(missing_models)}")
    else:
        valid_models = [list(hp_dict.keys())[0] for hp_dict in hp_list]

    # Read the batch train file and generate HyperParameter objects from the given configurations
    loaded = {}
    for hp_dict in hp_list:
        name = list(hp_dict.keys())[0]
        if name in valid_models:
            loaded.update({name: sf.model.ModelParams.from_dict(hp_dict[name])})

    return loaded

class DatasetFeatures:

    """Loads annotations, saved layer activations / features, and prepares output saving directories.
    Will also read/write processed features to a PKL cache file to save time in future iterations.

    Note:
        Storing logits along with layer features is optional, in order to offer the user reduced memory footprint.
        For example, saving logits for a 10,000 slide dataset with 1000 categorical outcomes would require:
        4 bytes/float32-logit * 1000 logits/slide * 3000 tiles/slide * 10000 slides ~= 112 GB

    """

    def __init__(self, model, dataset, annotations=None, cache=None, manifest=None, **kwargs):

        """Calculates features / layer activations from model, storing to internal parameters `self.activations`, and
        `self.logits`, `self.locations`, dictionaries mapping slides to arrays of activations, logits, and locations
        for each tiles' constituent tiles.

        Args:
            model (str): Path to model from which to calculate activations.
            dataset (:class:`slideflow.Dataset`): Dataset from which to generate activations.
            annotations (dict, optional): Dict mapping slide names to outcome categories.
            cache (str, optional): File in which to store activations PKL cache.
            manifest (dict, optional): Dict mapping tfrecords to number of tiles contained. Used for progress bars.

        Keyword Args:
            layers (str): Model layer(s) from which to calculate activations. Defaults to 'postconv'.
            batch_size (int): Batch size to use during activations calculations. Defaults to 32.
            include_logits (bool): Calculate and store logits. Defaults to True.
        """

        self.activations = defaultdict(list)
        self.logits = defaultdict(list)
        self.locations = defaultdict(list)
        self.num_features = 0
        self.num_logits = 0
        self.manifest = manifest
        self.annotations = annotations
        self.model = model
        self.dataset = dataset
        self.tfrecords = np.array(dataset.tfrecords())
        self.slides = sorted([sf.util.path_to_name(tfr) for tfr in self.tfrecords])
        model_config = sf.util.get_model_config(model)
        self.tile_px = model_config['tile_px']
        self.hp = ModelParams.from_dict(model_config['hp'])
        self.normalizer = self.hp.get_normalizer()
        if self.normalizer:
            log.info(f'Using realtime {self.normalizer.method} normalization')
<<<<<<< HEAD
=======
            if 'norm_fit' in model_config:
                self.normalizer.fit(**model_config['norm_fit'])
>>>>>>> d4d641ef

        if annotations:
            self.categories = list(set(self.annotations.values()))
            if self.activations:
                for slide in self.slides:
                    try:
                        if self.activations[slide]:
                            self.used_categories = list(set(self.used_categories + [self.annotations[slide]]))
                            self.used_categories.sort()
                    except KeyError:
                        raise KeyError(f"Slide {slide} not found in provided annotations.")
                log.debug(f'Observed categories (total: {len(self.used_categories)}): {", ".join([str(c) for c in self.used_categories])}')
        else:
            self.categories = []
            self.used_categories = []

        # Load activations
        # Load from PKL (cache) if present
        if cache and exists(cache):
            # Load saved PKL cache
            log.info(f'Loading pre-calculated predictions and activations from {sf.util.green(cache)}...')
            with open(cache, 'rb') as pt_pkl_file:
                self.activations, self.logits, self.locations = pickle.load(pt_pkl_file)
                self.num_features = self.activations[self.slides[0]].shape[-1]
                self.num_logits = self.logits[self.slides[0]].shape[-1]

        # Otherwise will need to generate new activations from a given model
        else:
            self._generate_from_model(model, cache=cache, **kwargs)

        # Now delete slides not included in our filtered TFRecord list
        loaded_slides = list(self.activations.keys())
        for loaded_slide in loaded_slides:
            if loaded_slide not in self.slides:
                log.debug(f'Removing activations from slide {loaded_slide}, slide not in the filtered tfrecords list')
                self.remove_slide(loaded_slide)

        # Now screen for missing slides in activations
        missing_slides = []
        for slide in self.slides:
            if slide not in self.activations:
                missing_slides += [slide]
            elif self.activations[slide] == []:
                missing_slides += [slide]
        num_loaded = len(self.slides)-len(missing_slides)
        log.info(f'Loaded activations from {num_loaded}/{len(self.slides)} slides ({len(missing_slides)} missing)')
        if missing_slides:
            log.warning(f'Activations missing for {len(missing_slides)} slides')

        # Record which categories have been included in the specified tfrecords
        if self.categories:
            self.used_categories = list(set([self.annotations[slide] for slide in self.slides]))
            self.used_categories.sort()
        log.debug(f'Observed categories (total: {len(self.used_categories)}): {", ".join([str(c) for c in self.used_categories])}')

        # Show total number of features
        if self.num_features is None:
            self.num_features = self.activations[self.slides[0]].shape[-1]
        log.debug(f'Number of activation features: {self.num_features}')

    def _generate_from_model(self, model, layers='postconv', include_logits=True, include_uncertainty=True,
                             batch_size=32, cache=None):

        """Calculates activations from a given model, saving to self.activations

        Args:
            model (str): Path to Tensorflow model from which to calculate final layer activations.
            layers (str, optional): Layers from which to generate activations. Defaults to 'postconv'.
            include_logits (bool, optional): Include logit predictions. Defaults to True.
            include_uncertainty (bool, optional): Include uncertainty estimation if UQ enabled. Defaults to True.
            batch_size (int, optional): Batch size to use during activations calculations. Defaults to 32.
            cache (str, optional): File in which to store activations PKL cache.
        """

        # Rename tfrecord_array to tfrecords
        log.info(f'Calculating activations from {sf.util.green(model)}')
        if not isinstance(layers, list): layers = [layers]

        # Load model
        #combined_model = sf.model.Features(model, layers=layers, include_logits=include_logits)
        combined_model = sf.model.tensorflow.UncertaintyInterface(model, layers=layers)
        self.num_features = combined_model.num_features
        self.num_logits = 0 if not include_logits else combined_model.num_logits

        # Calculate final layer activations for each tfrecord
        fla_start_time = time.time()

        # Interleave tfrecord datasets
        estimated_tiles = self.dataset.num_tiles

        # Get backend-specific dataloader/dataset
        dataset_kwargs = {
            'infinite': False,
            'batch_size': batch_size,
            'augment': False,
            'incl_slidenames': True,
            'incl_loc': True,
            'normalizer': self.normalizer
        }
        if sf.backend() == 'tensorflow':
<<<<<<< HEAD
            dataloader = self.dataset.tensorflow(None, num_parallel_reads=None, **dataset_kwargs)
=======
            dataloader = self.dataset.tensorflow(None, num_parallel_reads=None, deterministic=True, **dataset_kwargs)
>>>>>>> d4d641ef
        elif sf.backend() == 'torch':
            dataloader = self.dataset.torch(None, num_workers=1, **dataset_kwargs)

        # Worker to process activations/logits, for more efficient GPU throughput
        q = queue.Queue()
        def batch_worker():
            while True:
                model_out, batch_slides, batch_loc = q.get()
                if model_out == None:
                    return
                if not isinstance(model_out, list):
                    model_out = [model_out]

                if sf.backend() == 'tensorflow':
                    decoded_slides = [bs.decode('utf-8') for bs in batch_slides.numpy()]
                    model_out = [m.numpy() if not isinstance(m, list) else m for m in model_out]
                    batch_loc = np.stack([batch_loc[0].numpy(), batch_loc[1].numpy()], axis=1)
                elif sf.backend() == 'torch':
                    decoded_slides = batch_slides
                    model_out = [m.cpu().numpy() if not isinstance(m, list) else m for m in model_out]
                    batch_loc = np.stack([batch_loc[0], batch_loc[1]], axis=1)

                if include_logits:
                    logits = model_out[-1]
                    activations = model_out[:-1]
                else:
                    activations = model_out

                # Concatenate activations if we have activations from more than one layer
                if layers:
                    batch_act = np.concatenate(activations)

                for d, slide in enumerate(decoded_slides):
                    if layers:
                        self.activations[slide].append(batch_act[d])
                    if include_logits:
                        self.logits[slide].append(logits[d])
                    self.locations[slide].append(batch_loc[d])

        batch_processing_thread = threading.Thread(target=batch_worker, daemon=True)
        batch_processing_thread.start()

        pb = tqdm(total=estimated_tiles, ncols=80, leave=False)
        for i, (batch_img, _, batch_slides, batch_loc_x, batch_loc_y) in enumerate(dataloader):
            model_output = combined_model(batch_img)
            q.put((model_output, batch_slides, (batch_loc_x, batch_loc_y)))
            pb.update(batch_size)
        pb.close()
        q.put((None, None, None))
        batch_processing_thread.join()

        self.activations = {s:np.stack(v) for s,v in self.activations.items()}
        self.logits = {s:np.stack(v) for s,v in self.logits.items()}
        self.locations = {s:np.stack(v) for s,v in self.locations.items()}

        fla_calc_time = time.time()
        log.debug(f'Activation calculation time: {fla_calc_time-fla_start_time:.0f} sec')
        log.debug(f'Number of activation features: {self.num_features}')

        # Dump PKL dictionary to file
        if cache:
            with open(cache, 'wb') as pt_pkl_file:
                pickle.dump([self.activations, self.logits, self.locations], pt_pkl_file)
            log.info(f'Predictions and activations cached to {sf.util.green(cache)}')

    def activations_by_category(self, idx):
        """For each outcome category, calculates activations of a given feature across all tiles in the category.
        Requires annotations to have been provided.

        Args:
            idx (int): Index of activations layer to return, stratified by outcome category.

        Returns:
            dict: Dict mapping categories to feature activations for all tiles in the category.
        """

        if not self.categories:
            raise errors.FeaturesError('Unable to calculate activations by category; annotations not provided.')

        def activations_by_single_category(c):
            return np.concatenate([self.activations[pt][:,idx] for pt in self.slides if self.annotations[pt] == c])

        return {c: activations_by_single_category(c) for c in self.used_categories}

    def box_plots(self, features, outdir):
        """Generates box plots comparing nodal activations at the slide-level and tile-level.

        Args:
            features (list(int)): List of feature indices for which to generate box plots.
            outdir (str): Path to directory in which to save box plots.
        """
        if not isinstance(features, list):
            raise ValueError("'features' must be a list of int.")
        if not self.categories:
            log.warning('Unable to generate box plots; annotations not loaded. Please load with load_annotations().')
            return
        if not os.path.exists(outdir):
            os.makedirs(outdir)

        _, _, category_stats = self.stats()

        log.info('Generating box plots...')
        for f in features:
            # Display tile-level box plots & stats
            plt.clf()
            snsbox = sns.boxplot(data=list(self.activations_by_category(f).values()))
            title = f'{f} (tile-level)'
            snsbox.set_title(title)
            snsbox.set(xlabel='Category', ylabel='Activation')
            plt.xticks(plt.xticks()[0], self.used_categories)
            boxplot_filename = join(outdir, f'boxplot_{title}.png')
            plt.gcf().canvas.start_event_loop(sys.float_info.min)
            plt.savefig(boxplot_filename, bbox_inches='tight')

            # Print slide_level box plots & stats
            plt.clf()
            snsbox = sns.boxplot(data=[c[:,f] for c in category_stats])
            title = f'{f} (slide-level)'
            snsbox.set_title(title)
            snsbox.set(xlabel='Category',ylabel='Average tile activation')
            plt.xticks(plt.xticks()[0], self.used_categories)
            boxplot_filename = join(outdir, f'boxplot_{title}.png')
            plt.gcf().canvas.start_event_loop(sys.float_info.min)
            plt.savefig(boxplot_filename, bbox_inches='tight')

    def export_to_csv(self, filename, level='tile', method='mean', slides=None):
        """Exports calculated activations to csv.

        Args:
            filename (str): Path to CSV file for export.
            level (str): 'tile' or 'slide'. Indicates whether tile or slide-level activations are saved.
                Defaults to 'tile'.
            method (str): Method of summarizing slide-level results. Either 'mean' or 'median'. Defaults to 'mean'.
            slides (list(str)): Slides to export. If None, exports all slides. Defaults to None.
        """
        if level not in ('tile', 'slide'):
            raise errors.FeaturesError(f"Unknown level {level}, must be either 'tile' or 'slide'.")

        meth_fn = {'mean': np.mean, 'median': np.median}
        slides = self.slides if not slides else slides

        with open(filename, 'w') as outfile:
            csvwriter = csv.writer(outfile)
            logit_header = [f'Logit_{l}' for l in range(self.num_logits)]
            feature_header = [f'Feature_{f}' for f in range(self.num_features)]
            header = ['Slide'] + logit_header + feature_header
            csvwriter.writerow(header)
            for slide in tqdm(slides, ncols=80, leave=False):
                if level == 'tile':
                    for i, tile_act in enumerate(self.activations[slide]):
                        if self.logits[slide] != []:
                            csvwriter.writerow([slide] + self.logits[slide][i].tolist() + tile_act.tolist())
                        else:
                            csvwriter.writerow([slide] + tile_act.tolist())
                else:
                    act = meth_fn[method](self.activations[slide], axis=0).tolist()
                    if self.logits[slide] != []:
                        logit = meth_fn[method](self.logits[slide], axis=0).tolist()
                        csvwriter.writerow([slide] + logit + act)
                    else:
                        csvwriter.writerow([slide] + act)
        log.debug(f'Activations saved to {sf.util.green(filename)}')

    def export_to_torch(self, outdir, slides=None):
        """Export activations in torch format to .pt files in the given directory.

        Used for training CLAM models.

        Args:
            outdir (str): Path to directory in which to save .pt files.
        """

        import torch
        if not exists(outdir):
            os.makedirs(outdir)
        slides = self.slides if not slides else slides
        for slide in tqdm(slides, ncols=80, leave=False):
            if self.activations[slide] == []:
                log.info(f'Skipping empty slide {sf.util.green(slide)}')
                continue
            slide_activations = torch.from_numpy(self.activations[slide].astype(np.float32))
            torch.save(slide_activations, join(outdir, f'{slide}.pt'))
        args = {
            'model': self.model,
            'num_features': self.num_features
        }
        sf.util.write_json(args, join(outdir, 'settings.json'))
        log.info('Activations exported in Torch format.')

    def stats(self, outdir=None, method='mean', threshold=0.5):
        """Calculates activation averages across categories, as well as tile-level and patient-level statistics,
            using ANOVA, exporting to CSV if desired.

        Args:
            outdir (str, optional): Path to directory in which CSV file will be saved. Defaults to None.
            method (str, optional): Indicates method of aggregating tile-level data into slide-level data.
                Either 'mean' (default) or 'threshold'. If mean, slide-level feature data is calculated by averaging
                feature activations across all tiles. If threshold, slide-level feature data is calculated by counting
                the number of tiles with feature activations > threshold and dividing by the total number of tiles.
                Defaults to 'mean'.
            threshold (float, optional): Threshold if using 'threshold' method.

        Returns:
            dict: Dict mapping slides to dict of features mapping to slide-level feature values;
            dict: Dict mapping features to tile-level dict of statistics ('p', 'f');
            dict: Dict mapping features to slide-level dict of statistics ('p', 'f');
        """

        if not self.categories:
            raise errors.FeaturesError('Unable to calculate statistics; load annotations with load_annotations().')
        if method not in ('mean', 'threshold'):
            raise errors.FeaturesError(f"'method' must be either 'mean' or 'threshold', not {method}")

        log.info('Calculating activation averages & stats across features...')

        tile_feature_stats = {}
        pt_feature_stats = {}
        category_stats = []
        activation_stats = {}
        for slide in self.slides:
            if method == 'mean':
                # Mean of each feature across tiles
                summarized = np.mean(self.activations[slide], axis=0)
            elif method == 'threshold':
                # For each feature, count number of tiles with value above threshold, divided by number of tiles
                summarized = np.sum((self.activations[slide] > threshold), axis=0) / self.activations[slide].shape[-1]
            activation_stats[slide] = summarized
        for c in self.used_categories:
            category_stats += [np.array([activation_stats[slide] for slide in self.slides if self.annotations[slide] == c])]

        for f in range(self.num_features):
            # Tile-level ANOVA
            fvalue, pvalue = stats.f_oneway(*list(self.activations_by_category(f).values()))
            if not isnan(fvalue) and not isnan(pvalue):
                tile_feature_stats.update({f: {'f': fvalue,
                                               'p': pvalue} })
            else:
                tile_feature_stats.update({f: {'f': -1,
                                               'p': 1} })
            # Patient-level ANOVA
            fvalue, pvalue = stats.f_oneway(*[c[:,f] for c in category_stats])
            if not isnan(fvalue) and not isnan(pvalue):
                pt_feature_stats.update({f: {'f': fvalue,
                                             'p': pvalue} })
            else:
                pt_feature_stats.update({f: {'f': -1,
                                             'p': 1} })

        try:
            pt_sorted_features = sorted(range(self.num_features), key=lambda f: pt_feature_stats[f]['p'])
        except:
            log.warning('No stats calculated; unable to sort features.')

        for f in range(self.num_features):
            try:
                log.debug(f"Tile-level P-value ({f}): {tile_feature_stats[f]['p']}")
                log.debug(f"Patient-level P-value: ({f}): {pt_feature_stats[f]['p']}")
            except:
                log.warning(f'No stats calculated for feature {f}')

        # Export results
        if outdir:
            if not exists(outdir): os.makedirs(outdir)
            filename=join(outdir, 'slide_level_summary.csv')
            log.info(f'Writing results to {sf.util.green(filename)}...')
            with open(filename, 'w') as outfile:
                csv_writer = csv.writer(outfile)
                header = ['slide', 'category'] + [f'Feature_{n}' for n in pt_sorted_features]
                csv_writer.writerow(header)
                for slide in self.slides:
                    category = self.annotations[slide]
                    row = [slide, category] + list(activation_stats[slide][pt_sorted_features])
                    csv_writer.writerow(row)
                if tile_feature_stats:
                    csv_writer.writerow(['Tile statistic', 'ANOVA P-value'] + [tile_feature_stats[n]['p'] for n in pt_sorted_features])
                    csv_writer.writerow(['Tile statistic', 'ANOVA F-value'] + [tile_feature_stats[n]['f'] for n in pt_sorted_features])
                if pt_feature_stats:
                    csv_writer.writerow(['Slide statistic', 'ANOVA P-value'] + [pt_feature_stats[n]['p'] for n in pt_sorted_features])
                    csv_writer.writerow(['Slide statistic', 'ANOVA F-value'] + [pt_feature_stats[n]['f'] for n in pt_sorted_features])

        return tile_feature_stats, pt_feature_stats, category_stats

    def logits_mean(self):
        """Calculates the mean logits vector across all tiles in each slide.

        Returns:
            dict:  This is a dictionary mapping slides to the mean logits array for all tiles in each slide.
        """

        return {s: np.mean(v, axis=0) for s,v in self.logits.items()}

    def logits_percent(self, prediction_filter=None):
        """Returns dictionary mapping slides to a vector of length num_logits with the percent of tiles in each
        slide predicted to be each outcome.

        Args:
            prediction_filter:  (optional) List of int. If provided, will restrict predictions to only these
                categories, with final prediction being based based on highest logit
                among these categories.

        Returns:
            dict:  This is a dictionary mapping slides to an array of percentages for each logit, of length num_logits
        """

        if prediction_filter:
            assert isinstance(prediction_filter, list) and all([isinstance(i, int) for i in prediction_filter])
            assert max(prediction_filter) <= self.num_logits
        else:
            prediction_filter = range(self.num_logits)

        slide_percentages = {}
        for slide in self.logits:
            # Find the index of the highest prediction for each tile, only for logits within prediction_filter
            tile_pred = np.argmax(self.logits[slide][:,prediction_filter], axis=1)
            slide_perc = np.array([np.count_nonzero(tile_pred==l)/len(tile_pred) for l in range(self.num_logits)])
            slide_percentages.update({slide: slide_perc})
        return slide_percentages

    def logits_predict(self, prediction_filter=None):
        """Returns slide-level predictions, assuming the model is predicting a categorical outcome, by generating
        a prediction for each individual tile, and making a slide-level prediction by finding the mostly frequently
        predicted outcome among its constituent tiles.

        Args:
            prediction_filter:  (optional) List of int. If provided, will restrict predictions to only these
                categories, with final prediction being based based on highest logit among these categories.

        Returns:
            dict:  Dictionary mapping slide names to final slide-level predictions.
        """

        if prediction_filter:
            assert isinstance(prediction_filter, list) and all([isinstance(i, int) for i in prediction_filter])
            assert max(prediction_filter) <= self.num_logits
        else:
            prediction_filter = range(self.num_logits)

        slide_predictions = {}
        for slide in self.logits:
            # Find the index of the highest prediction for each tile, only for logits within prediction_filter
            tile_pred = np.argmax(self.logits[slide][:,prediction_filter], axis=1)
            slide_perc = np.array([np.count_nonzero(tile_pred==l)/len(tile_pred) for l in range(self.num_logits)])
            slide_predictions.update({slide: np.argmax(slide_perc)})
        return slide_predictions

    def map_to_predictions(self, x=0, y=0):
        """Returns coordinates and metadata for tile-level predictions for all tiles,
        which can be used to create a SlideMap.

        Args:
            x (int, optional): Outcome category id for which predictions will be mapped to the X-axis. Defaults to 0.
            y (int, optional): Outcome category id for which predictions will be mapped to the Y-axis. Defaults to 0.

        Returns:
            list:   List of x-axis coordinates (predictions for the category 'x')
            list:   List of y-axis coordinates (predictions for the category 'y')
            list:   List of dictionaries containing tile-level metadata (used for SlideMap)
        """

        umap_x, umap_y, umap_meta = [], [], []
        for slide in self.slides:
            for tile_index in range(self.logits[slide].shape[0]):
                umap_x += [self.logits[slide][tile_index][x]]
                umap_y += [self.logits[slide][tile_index][y]]
                umap_meta += [{
                    'slide': slide,
                    'index': tile_index
                }]
        return np.array(umap_x), np.array(umap_y), umap_meta

    def merge(self, df):
        '''Merges with another DatasetFeatures.

        Args:
            df (slideflow.model.DatasetFeatures): DatasetFeatures to merge with.

        Returns:
            None
        '''

        self.activations.update(df.activations)
        self.logits.update(df.logits)
        self.locations.update(df.locations)
        self.tfrecords = np.concatenate([self.tfrecords, df.tfrecords])
        self.slides = list(self.activations.keys())

    def remove_slide(self, slide):
        """Removes slide from internally cached activations."""
        del self.activations[slide]
        del self.logits[slide]
        del self.locations[slide]
        self.tfrecords = [t for t in self.tfrecords if sf.util.path_to_name(t) != slide]
        try:
            self.slides.remove(slide)
        except ValueError:
            pass

    def save_example_tiles(self, features, outdir, slides=None, tiles_per_feature=100):
        """For a set of activation features, saves image tiles named according to their corresponding activations.

        Duplicate image tiles will be saved for each feature, organized into subfolders named according to feature.

        Args:
            features (list(int)): Features to evaluate.
            outdir (str):  Path to folder in which to save examples tiles.
            slides (list, optional): List of slide names. If provided, will only include tiles from these slides.
                Defaults to None.
            tiles_per_feature (int, optional): Number of tiles to include as examples for each feature. Defaults to 100.
                Will evenly sample this many tiles across the activation gradient.
        """

        if not isinstance(features, list):
            raise ValueError("'features' must be a list of int.")

        if not slides:
            slides = self.slides
        for f in features:
            if not exists(join(outdir, str(f))):
                os.makedirs(join(outdir, str(f)))

            gradient = []
            for slide in slides:
                for i, val in enumerate(self.activations[slide][:,f]):
                    gradient += [{
                                    'val': val,
                                    'slide': slide,
                                    'index': i
                    }]
            gradient = np.array(sorted(gradient, key=lambda k: k['val']))
            sample_idx = np.linspace(0, gradient.shape[0]-1, num=tiles_per_feature, dtype=np.int)
            for i, g in tqdm(enumerate(gradient[sample_idx]), ncols=80, leave=False, total=tiles_per_feature, desc=f"Feature {f}"):
                for tfr in self.tfrecords:
                    if sf.util.path_to_name(tfr) == g['slide']:
                        tfr_dir = tfr
                if not tfr_dir:
                    log.warning(f"TFRecord location not found for slide {g['slide']}")
                slide, image = sf.io.get_tfrecord_by_index(tfr_dir, g['index'], decode=False)
                tile_filename = f"{i}-tfrecord{g['slide']}-{g['index']}-{g['val']:.2f}.jpg"
                image_string = open(join(outdir, str(f), tile_filename), 'wb')
                image_string.write(image.numpy())
                image_string.close()<|MERGE_RESOLUTION|>--- conflicted
+++ resolved
@@ -155,11 +155,8 @@
         self.normalizer = self.hp.get_normalizer()
         if self.normalizer:
             log.info(f'Using realtime {self.normalizer.method} normalization')
-<<<<<<< HEAD
-=======
             if 'norm_fit' in model_config:
                 self.normalizer.fit(**model_config['norm_fit'])
->>>>>>> d4d641ef
 
         if annotations:
             self.categories = list(set(self.annotations.values()))
@@ -260,11 +257,7 @@
             'normalizer': self.normalizer
         }
         if sf.backend() == 'tensorflow':
-<<<<<<< HEAD
-            dataloader = self.dataset.tensorflow(None, num_parallel_reads=None, **dataset_kwargs)
-=======
             dataloader = self.dataset.tensorflow(None, num_parallel_reads=None, deterministic=True, **dataset_kwargs)
->>>>>>> d4d641ef
         elif sf.backend() == 'torch':
             dataloader = self.dataset.torch(None, num_workers=1, **dataset_kwargs)
 
