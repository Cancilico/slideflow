--- conflicted
+++ resolved
@@ -15,11 +15,7 @@
     """Generates heatmap by calculating predictions from a sliding scale window across a slide."""
 
     def __init__(self, slide, model, stride_div=2, roi_dir=None, rois=None, roi_method='inside', batch_size=32,
-<<<<<<< HEAD
-                 num_threads=None, buffer=None, enable_downsample=True):
-=======
                  num_threads=None, buffer=None, enable_downsample=True, uq=False):
->>>>>>> d4d641ef
 
         """Convolutes across a whole slide, calculating logits and saving predictions internally for later use.
 
@@ -80,14 +76,6 @@
         if not self.slide.loaded_correctly():
             raise errors.HeatmapError(f'Unable to load slide {self.slide.name} for heatmap generation')
 
-<<<<<<< HEAD
-        self.logits = interface(self.slide,
-                                normalizer=model_config['hp']['normalizer'],
-                                normalizer_source=model_config['hp']['normalizer_source'],
-                                num_threads=num_threads,
-                                batch_size=batch_size,
-                                dtype=np.float32)
-=======
         logits_and_uncertainty = interface(self.slide, num_threads=num_threads, batch_size=batch_size, dtype=np.float32)
         if uq:
             self.uncertainty = logits_and_uncertainty[:,:,-1]
@@ -95,7 +83,6 @@
         else:
             self.uncertainty = None
             self.logits = logits_and_uncertainty
->>>>>>> d4d641ef
 
         log.info(f"Heatmap complete for {sf.util.green(self.slide.name)}")
 
