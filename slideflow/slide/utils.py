"""Utility functions and constants for slide reading."""

import slideflow as sf
import cv2
import csv
import io
import numpy as np
import shapely.validation as sv
import shapely.geometry as sg
import shapely.affinity as sa
import xml.etree.ElementTree as ET

from shapely.ops import unary_union, polygonize
from PIL import Image, ImageDraw
from slideflow import errors, log
from types import SimpleNamespace
from typing import Union, List, Tuple, Optional, Dict

# Constants
DEFAULT_JPG_MPP = 1
OPS_LEVEL_COUNT = 'openslide.level-count'
OPS_MPP_X = 'openslide.mpp-x'
OPS_VENDOR = 'openslide.vendor'
OPS_BOUNDS_HEIGHT = 'openslide.bounds-height'
OPS_BOUNDS_WIDTH = 'openslide.bounds-width'
OPS_BOUNDS_X = 'openslide.bounds-x'
OPS_BOUNDS_Y = 'openslide.bounds-y'
TIF_EXIF_KEY_MPP = 65326
OPS_WIDTH = 'width'
OPS_HEIGHT = 'height'
DEFAULT_WHITESPACE_THRESHOLD = 230
DEFAULT_WHITESPACE_FRACTION = 1.0
DEFAULT_GRAYSPACE_THRESHOLD = 0.05
DEFAULT_GRAYSPACE_FRACTION = 0.6
FORCE_CALCULATE_WHITESPACE = -1
FORCE_CALCULATE_GRAYSPACE = -1
ROTATE_90_CLOCKWISE = 1
ROTATE_180_CLOCKWISE = 2
ROTATE_270_CLOCKWISE = 3
FLIP_HORIZONTAL = 4
FLIP_VERTICAL = 5


def OPS_LEVEL_HEIGHT(level: int) -> str:
    return f'openslide.level[{level}].height'


def OPS_LEVEL_WIDTH(level: int) -> str:
    return f'openslide.level[{level}].width'


def OPS_LEVEL_DOWNSAMPLE(level: int) -> str:
    return f'openslide.level[{level}].downsample'

# -----------------------------------------------------------------------------
# Classes

class ROI:
    """Object container for an ROI polygon annotation."""

    def __init__(
        self,
        name: str,
        coordinates: Union[np.ndarray, List[Tuple[int, int]]],
        *,
        label: Optional[str] = None,
        holes: Optional[List["ROI"]] = None
    ) -> None:
        self.name = name
        self._label = label if label else None
        self.holes = holes if holes else {}
        self._poly = None
        self._triangles = None
        self.coordinates = np.array(coordinates)
        self.validate()

    def __repr__(self):
        return f"<ROI (coords={len(self.coordinates)} label={self.label})>"

    @property
    def description(self) -> str:
        """Return a description of the ROI."""
        if not self.holes:
            return self.name
        else:
            return self.name + ' (holes: {})'.format(', '.join(
                [h.name for h in self.holes.values()]
            ))

    @property
    def label(self) -> Optional[str]:
        """Return the label of the ROI."""
        return self._label

    @label.setter
    def label(self, label: str) -> None:
        """Set the label of the ROI."""
        self._label = label
        for h in self.holes.values():
            h.label = label

    # --- Polygons ------------------------------------------------------------

    @property
    def poly(self) -> sg.Polygon:
        """Return the shapely polygon object."""
        if self._poly is None:
            self.update_polygon()
        return self._poly

    @property
    def triangles(self) -> np.ndarray:
        """Return the triangulated mesh."""
        if self._triangles is None:
            self._triangles = self.create_triangles()
        return self._triangles

    def make_polygon(self) -> sg.Polygon:
        """Create a shapely polygon from the coordinates.

        Raises:
            ValueError: If the coordinates do not form a valid polygon.

        Returns:
            sg.Polygon: Shapely polygon object.

        """
        poly = sv.make_valid(sg.Polygon(self.coordinates))
        to_delete = []
        for h, hole in self.holes.items():
            if not poly.contains(hole.poly):
                # Hole is not contained within the polygon,
                # so remove it from the list of holes.
                to_delete.append(h)
            poly = poly.difference(hole.poly)
        for h in to_delete:
            del self.holes[h]
        return poly

    def update_polygon(self) -> None:
        """Update the shapely polygon object."""
        self._poly = self.make_polygon()
        self._triangles = None

    def scaled_poly(self, scale: float) -> sg.Polygon:
        """Create a scaled polygon."""
        poly = sv.make_valid(sg.Polygon(self.scaled_coords(scale)))
        for h in self.holes.values():
            poly = poly.difference(h.scaled_poly(scale))
        return poly

    def poly_coords(self) -> np.ndarray:
        """Return the coordinates of the polygon."""
        if self.poly.geom_type in ('MultiPolygon', 'GeometryCollection'):
            valid_polys = [p for p in self.poly.geoms if p.geom_type == 'Polygon']
            if not len(valid_polys):
                return np.array([])
            else:
                coords = np.concatenate([
                    np.stack(p.exterior.coords.xy, axis=-1)
                    for p in valid_polys
                ])
        elif self.poly.geom_type == 'Polygon':
            coords = np.stack(self.poly.exterior.coords.xy, axis=-1)
        else:
            # This should have been caught by the validate function
            raise errors.InvalidROIError(f"Unrecognized ROI polygon geometry: {self.poly.geom_type}")
        # Remove duplicate points
        coords = np.concatenate([
            # Take the first coordinate
            np.expand_dims(coords[0], 0),
            # Only take subsequent coordinates if they are not repeating
            coords[1:][~np.all(coords[:-1] == coords[1:], axis=-1)]
        ], axis=0)
        return coords

    def simplify(self, tolerance: float = 5) -> None:
        """Simplify the polygon."""
        if self.poly.geom_type in ('MultiPolygon', 'GeometryCollection'):
            poly_s = sg.MultiPolygon([p.simplify(tolerance) for p in self.poly.geoms if p.geom_type == 'Polygon'])
            if not len(poly_s.geoms):
                # Polygon is empty after simplification, and thus cannot be simplified.
                log.warning(f"ROI {self.name} is empty after simplification.")
                pass
            else:
                self.coordinates = np.concatenate([np.stack(p.exterior.coords.xy, axis=-1) for p in poly_s.geoms])
        elif self.poly.geom_type == 'Polygon':
            poly_s = self.poly.simplify(tolerance=tolerance)
            self.coordinates = np.stack(poly_s.exterior.coords.xy, axis=-1)
        else:
            # This should have been caught by the validate function
            raise errors.InvalidROIError(f"Unrecognized ROI polygon geometry: {self.poly.geom_type}")
        for hole in self.holes.values():
            hole.simplify(tolerance)
        self.update_polygon()

    def invert_roi(self, wsi_shape: Tuple[int, int]):
        '''
        Invert the ROI within the whole-slide image.
        ROI becomes a hole in the inverted ROI.
        Return the inverted ROI.
        '''
        # Ensure polygon is generated
        self.update_polygon()
        # Calculate polygon bounding box (whole-slide)
        width, height = wsi_shape
        roi_wsi_coords = np.array([[0., 0.], [0., height], [width, height], [width, 0.]])
        # Create the inverted ROI
        inverted_ROI = ROI(name=self.name, coordinates=roi_wsi_coords)
        # Add the hole to the ROI
        inverted_ROI.add_hole(self)
        return inverted_ROI

    def create_triangles(self) -> Optional[np.ndarray]:
        """Create a triangulated mesh from the polygon."""

        def as_open_array(array):
            if (array[0] == array[-1]).all():
                return array[:-1]
            else:
                return array

        # First, ensure the polygon is valid
        if not self.polygon_is_valid():
            sf.log.error(
                "Unable to create triangles; ROI polygon is invalid."
            )
            return None
        if self.poly.geom_type != 'Polygon' or any([h.poly.geom_type != 'Polygon' for h in self.holes.values()]):
            sf.log.error(
                "Unable to create triangles; ROI is not a simple polygon."
            )
            return None

        # Vertices of the hole boundaries
        hole_vertices = {
            h: as_open_array(hole.poly_coords())
            for h, hole in self.holes.items()
        }

        # Filter out holes that are too small
        valid_holes = [hole for h, hole in self.holes.items() if len(hole_vertices[h]) > 3]
        hole_vertices = [v for h, v in hole_vertices.items() if len(v) > 3]

        # Verify all holes are contained within the polygon
        for hole in valid_holes:
            poly = sv.make_valid(sg.Polygon(self.poly_coords()))
            if not poly.contains(hole.poly):
                # Hole is not contained within the polygon
                return None

        # Vertices of representative points within each hole
        hole_points = [
            hole.poly.representative_point().coords[0]
            for hole in valid_holes
        ]

        if not len(hole_vertices):
            hole_vertices = None
            hole_points = None

        # Build triangles.
        triangle_vertices = sf.util.create_triangles(
            as_open_array(self.poly_coords()),
            hole_vertices=hole_vertices,
            hole_points=hole_points
        )
        return triangle_vertices

    # --- Holes ---------------------------------------------------------------

    def add_hole(self, roi: "ROI") -> None:
        """Add a hole to the ROI."""
        hole_name = self.get_next_hole_name()
        self.holes[hole_name] = roi
        self.update_polygon()

    def remove_hole(self, roi: Union["ROI", str]) -> None:
        """Remove a hole from the ROI."""
        if isinstance(roi, str):
            roi = self.get_hole(roi)
        hole_idx = [h for h, r in self.holes.items() if r == roi]
        del self.holes[hole_idx]
        self.update_polygon()

    def get_hole(self, name: str) -> "ROI":
        """Get a hole by name."""
        for h in self.holes.values():
            if h.name == name:
                return h
        raise ValueError(f"No hole found with name {name}")

    def get_next_hole_name(self) -> str:
        """Get the next available hole name."""
        return len(self.holes)

    # --- Other functions -----------------------------------------------------

    def validate(self) -> None:
        """Validate the exterior coordinates form a valid polygon."""
<<<<<<< HEAD
        if len(self.poly_coords()) < 4:
            raise errors.InvalidROIError(f"Invalid ROI ({self.name} - {self._label}): ROI must contain at least 4 coordinates.")
=======
        try:
            poly_coords = self.poly_coords()
        except ValueError as e:
            raise errors.InvalidROIError(f"Invalid ROI ({self.name}): {e}")
        if len(poly_coords) < 4:
            raise errors.InvalidROIError(f"Invalid ROI ({self.name}): ROI must contain at least 4 coordinates.")
>>>>>>> 1adb6728
        if self.poly.geom_type not in ('Polygon', 'MultiPolygon', 'GeometryCollection'):
            raise errors.InvalidROIError(
                f"Invalid ROI ({self.name}): ROI must either be a Polygon, or "
                "MultiPolygon/GeometryCollection containing at least one polygon."
            )
        if self.poly.geom_type in ('MultiPolygon', 'GeometryCollection'):
            if not len([p for p in self.poly.geoms if p.geom_type == 'Polygon']):
                raise errors.InvalidROIError(
                    f"Invalid ROI ({self.name}): ROI must contain at least one valid polygon."
                )

    def polygon_is_valid(self) -> bool:
        """Check if the polygon is valid."""
        poly = sg.Polygon(self.coordinates)
        if not len(list(polygonize(unary_union(poly)))):
            # Polygon is self-intersecting
            return False
        if not poly.is_valid:
            # Polygon is invalid
            return False
        return all([h.polygon_is_valid() for h in self.holes.values()])

    def scaled_coords(self, scale: float) -> np.ndarray:
        return np.multiply(self.coordinates, 1/scale)


class QCMask:

    def __init__(
        self,
        mask: np.ndarray,
        filter_threshold: float = 0.6,
        is_roi: bool = False
    ) -> None:

        if not 0 <= filter_threshold <= 1:
            raise ValueError('filter_threshold must be between 0 and 1')
        if not isinstance(mask, np.ndarray):
            raise ValueError('mask must be a numpy array')
        if not len(mask.shape) == 2:
            raise ValueError('mask must be a 2D array')
        if not mask.dtype == bool:
            raise ValueError('mask must be a boolean array')

        self.mask = mask
        self.is_roi = is_roi
        self.filter_threshold = filter_threshold

    def __repr__(self):
        return f"<QCMask (shape={self.shape}), filter_threshold={self.filter_threshold}, is_roi={self.is_roi}>"

    @property
    def shape(self):
        return self.mask.shape


class Alignment:

    def __init__(
        self,
        origin: Tuple[int, int],
        scale: float,
        coord: Optional[np.ndarray] = None
    ) -> None:
        self.origin = origin
        self.scale = scale
        self.coord = coord
        self.centroid = None  # type: Tuple[float, float]
        self.normal = None    # type: Tuple[float, float]

    def __repr__(self):
        return f"<Alignment (origin={self.origin}, coord={self.coord}, centroid={self.centroid}, normal={self.normal})>"

    @classmethod
    def from_fit(cls, origin, scale, centroid, normal):
        obj = cls(origin, scale, None)
        obj.centroid = centroid
        obj.normal = normal
        return obj

    @classmethod
    def from_translation(cls, origin, scale):
        return cls(origin, scale, None)

    @classmethod
    def from_coord(cls, origin, coord):
        return cls(origin, None, coord)

    def save(self, path):
        save_dict = dict(
            origin=np.array(self.origin),
            scale=np.array(self.scale)
        )
        if self.coord is not None:
            save_dict['coord'] = self.coord
        if self.centroid is not None:
            save_dict['centroid'] = np.array(self.centroid)
        if self.normal is not None:
            save_dict['normal'] = np.array(self.normal)
        np.savez(path, **save_dict)

    @classmethod
    def load(cls, path):
        load_dict = np.load(path, allow_pickle=True)
        origin = tuple(load_dict['origin'])
        scale = load_dict['scale']
        coord = load_dict['coord'] if 'coord' in load_dict else None
        centroid = load_dict['centroid'] if 'centroid' in load_dict else None
        normal = load_dict['normal'] if 'normal' in load_dict else None
        obj = cls(origin, scale, coord)
        obj.centroid = centroid
        obj.normal = normal
        return obj


# -----------------------------------------------------------------------------
# Functions

def numpy2jpg(img: np.ndarray) -> str:
    if img.shape[-1] == 4:
        img = img[:, :, 0:3]
    img = cv2.cvtColor(img, cv2.COLOR_RGB2BGR)
    return cv2.imencode(".jpg", img)[1].tobytes()   # Default quality = 95%


def numpy2png(img: np.ndarray) -> str:
    if img.shape[-1] == 4:
        img = img[:, :, 0:3]
    img = cv2.cvtColor(img, cv2.COLOR_RGB2BGR)
    return cv2.imencode(".png", img)[1].tobytes()


def predict(
    slide: str,
    model: str,
    *,
    stride_div: int = 1,
    **kwargs
) -> Tuple[np.ndarray, Optional[np.ndarray]]:
    """Generate a whole-slide prediction from a saved model.

    Args:
        slide (str): Path to slide.
        model (str): Path to saved model trained in Slideflow.

    Keyword args:
        stride_div (int, optional): Divisor for stride when convoluting
                across slide. Defaults to 1.
        roi_dir (str, optional): Directory in which slide ROI is contained.
            Defaults to None.
        rois (list, optional): List of paths to slide ROIs. Alternative to
            providing roi_dir. Defaults to None.
        roi_method (str): Either 'inside', 'outside', 'auto', or 'ignore'.
            Determines how ROIs are used to extract tiles.
            If 'inside' or 'outside', will extract tiles in/out of an ROI,
            and raise errors.MissingROIError if an ROI is not available.
            If 'auto', will extract tiles inside an ROI if available,
            and across the whole-slide if no ROI is found.
            If 'ignore', will extract tiles across the whole-slide
            regardless of whether an ROI is available.
            Defaults to 'auto'.
        batch_size (int, optional): Batch size for calculating predictions.
            Defaults to 32.
        num_threads (int, optional): Number of tile worker threads. Cannot
            supply both ``num_threads`` (uses thread pool) and
            ``num_processes`` (uses multiprocessing pool). Defaults to
            CPU core count.
        num_processes (int, optional): Number of child processes to spawn
            for multiprocessing pool. Defaults to None (does not use
            multiprocessing).
        enable_downsample (bool, optional): Enable the use of downsampled
            slide image layers. Defaults to True.
        img_format (str, optional): Image format (png, jpg) to use when
            extracting tiles from slide. Must match the image format
            the model was trained on. If 'auto', will use the format
            logged in the model params.json. Defaults to 'auto'.
        generator_kwargs (dict, optional): Keyword arguments passed to
            the :meth:`slideflow.WSI.build_generator()`.
        device (torch.device, optional): PyTorch device. Defaults to
            initializing a new CUDA device.

    Returns:
        np.ndarray: Predictions for each outcome, with shape = (num_classes, )

        np.ndarray, optional: Uncertainty for each outcome, if the model was
        trained with uncertainty, with shape = (num_classes,)

    """
    from slideflow import Heatmap
    log.info("Calculating whole-slide prediction...")
    heatmap = Heatmap(slide, model, generate=True, stride_div=stride_div, **kwargs)
    assert heatmap.predictions is not None
    preds = heatmap.predictions.reshape(-1, heatmap.predictions.shape[-1])
    preds = np.ma.masked_where(preds == sf.heatmap.MASK, preds).mean(axis=0).filled()
    if heatmap.uncertainty is not None:
        unc = heatmap.uncertainty.reshape(-1, heatmap.uncertainty.shape[-1])
        unc = np.ma.masked_where(unc == sf.heatmap.MASK, unc).mean(axis=0).filled()
        return preds, unc
    else:
        return preds


def log_extraction_params(**kwargs) -> None:
    """Log tile extraction parameters."""

    if 'whitespace_fraction' not in kwargs:
        ws_f = DEFAULT_WHITESPACE_FRACTION
    else:
        ws_f = kwargs['whitespace_fraction']
    if 'whitespace_threshold' not in kwargs:
        ws_t = DEFAULT_WHITESPACE_THRESHOLD
    else:
        ws_t = kwargs['whitespace_threshold']
    if 'grayspace_fraction' not in kwargs:
        gs_f = DEFAULT_GRAYSPACE_FRACTION
    else:
        gs_f = kwargs['grayspace_fraction']
    if 'grayspace_threshold' not in kwargs:
        gs_t = DEFAULT_GRAYSPACE_THRESHOLD
    else:
        gs_t = kwargs['grayspace_threshold']

    if 'normalizer' in kwargs:
        log.info(f'Extracting tiles using [magenta]{kwargs["normalizer"]}[/] '
                 'normalization')
    if ws_f < 1:
        log.info('Filtering tiles by whitespace fraction')
        excl = f'(exclude if >={ws_f*100:.0f}% whitespace)'
        log.debug(f'Whitespace defined as RGB avg > {ws_t} {excl}')
    if gs_f < 1:
        log.info('Filtering tiles by grayspace fraction')
        excl = f'(exclude if >={gs_f*100:.0f}% grayspace)'
        log.debug(f'Grayspace defined as HSV avg < {gs_t} {excl}')


def draw_roi(
    img: Union[np.ndarray, str],
    coords: List[List[int]],
    color: str = 'red',
    linewidth: int = 5
) -> np.ndarray:
    """Draw ROIs on image.

    Args:
        img (Union[np.ndarray, str]): Image.
        coords (List[List[int]]): ROI coordinates.

    Returns:
        np.ndarray: Image as numpy array.
    """
    annPolys = [sg.Polygon(b) for b in coords]
    if isinstance(img, np.ndarray):
        annotated_img = Image.fromarray(img)
    elif isinstance(img, str):
        annotated_img = Image.open(io.BytesIO(img))  # type: ignore
    else:
        raise ValueError("Expected img to be a numpy array or bytes, got: {}".format(
            type(img)
        ))
    draw = ImageDraw.Draw(annotated_img)
    for poly in annPolys:
        if poly.geom_type in ('MultiPolygon', 'GeometryCollection'):
            for p in poly.geoms:
                if p.is_empty or p.geom_type != 'Polygon':
                    continue
                x, y = p.exterior.coords.xy
                zipped = list(zip(x.tolist(), y.tolist()))
                draw.line(zipped, joint='curve', fill=color, width=linewidth)
        else:
            x, y = poly.exterior.coords.xy
            zipped = list(zip(x.tolist(), y.tolist()))
            draw.line(zipped, joint='curve', fill=color, width=linewidth)
    return np.asarray(annotated_img)


def roi_coords_from_image(
    c: List[int],
    args: SimpleNamespace
) -> Tuple[List[int], List[np.ndarray], List[List[int]]]:
    # Scale ROI according to downsample level
    extract_scale = (args.extract_px / args.full_extract_px)

    # Scale ROI according to image resizing
    resize_scale = (args.tile_px / args.extract_px)

    def proc_coords(coords):
        # Offset coordinates to extraction window
        coord = np.add(coord, np.array([-1 * c[0], -1 * c[1]]))
        # Rescale according to downsampling and resizing
        coord = np.multiply(coord, (extract_scale * resize_scale))
        return coord

    # Filter out ROIs not in this tile
    coords = []
    ll = np.array([0, 0])
    ur = np.array([args.tile_px, args.tile_px])
    for roi in args.rois:
        coord = proc_coords(roi.coordinates)
        idx = np.all(np.logical_and(ll <= coord, coord <= ur), axis=1)
        coords_in_tile = coord[idx]
        if len(coords_in_tile) > 3:
            coords += [coords_in_tile]
        for hole in roi.holes.values():
            hole_coord = proc_coords(hole.coordinates)
            hole_idx = np.all(np.logical_and(ll <= hole_coord, hole_coord <= ur), axis=1)
            hole_coords_in_tile = hole_coord[hole_idx]
            if len(hole_coords_in_tile) > 3:
                coords += [hole_coords_in_tile]

    # Convert outer ROI to bounding box that fits within tile
    boxes = []
    yolo_anns = []
    for coord in coords:
        max_vals = np.max(coord, axis=0)
        min_vals = np.min(coord, axis=0)
        max_x = min(max_vals[0], args.tile_px)
        max_y = min(max_vals[1], args.tile_px)
        min_x = max(min_vals[0], 0)
        min_y = max(0, min_vals[1])
        width = (max_x - min_x) / args.tile_px
        height = (max_y - min_y) / args.tile_px
        x_center = ((max_x + min_x) / 2) / args.tile_px
        y_center = ((max_y + min_y) / 2) / args.tile_px
        yolo_anns += [[x_center, y_center, width, height]]
        boxes += [np.array([
            [min_x, min_y],
            [min_x, max_y],
            [max_x, max_y],
            [max_x, min_y]
        ])]
    return coords, boxes, yolo_anns


def xml_to_csv(path: str) -> str:
    """Create a QuPath format CSV ROI file from an ImageScope-format XML.

    ImageScope-formatted XMLs are expected to have "Region" and "Vertex"
    attributes. The "Region" attribute should have an "ID" sub-attribute.

    Args:
        path (str): ImageScope XML ROI file path

    Returns:
        str: Path to new CSV file.

    Raises:
        slideflow.errors.ROIError: If the XML could not be converted.
    """
    tree = ET.parse(path)
    root = tree.getroot()
    new_csv_file = path[:-4] + '.csv'
    required_attributes = ['.//Region', './/Vertex']
    if not all(root.findall(a) for a in required_attributes):
        raise errors.ROIError(
            f"No ROIs found in the XML file {path}. Check that the XML "
            "file attributes are named correctly named in ImageScope "
            "format with 'Region' and 'Vertex' tags."
        )
    with open(new_csv_file, 'w', newline='') as csvfile:
        csvwriter = csv.writer(csvfile)
        csvwriter.writerow(['ROI_name', 'X_base', 'Y_base'])
        for region in root.findall('.//Region'):
            id_tag = region.get('Id')
            if not id_tag:
                raise errors.ROIError(
                    "No ID attribute found for Region. Check xml file and "
                    "ensure it adheres to ImageScope format."
                )
            roi_name = 'ROI_' + str(id_tag)
            vertices = region.findall('.//Vertex')
            if not vertices:
                raise errors.ROIError(
                    "No Vertex found in ROI. Check xml file and ensure it "
                    "adheres to ImageScope format."
                )
            csvwriter.writerows([
                [roi_name, vertex.get('X'), vertex.get('Y')]
                for vertex in vertices
            ])
    return new_csv_file


def get_scaled_and_intersecting_polys(
    polys: "sg.Polygon",
    tile: "sg.Polygon",
    scale: float,
    origin: Tuple[int, int]
):
    """Get scaled and intersecting polygons for a given tile.

    Args:
        polys (sg.Polygon): Shapely polygon containing union of all ROIs, in
            base dimensions.
        tile (sg.Polygon): Shapely polygon representing the tile, in base
            dimensions.
        scale (float): Scale factor.
        full_stride (int): Full stride, indictating the number of pixels in
            between each tile.
        grid_idx (Tuple[int, int]): Grid index of the tile (x, y).

    Returns:
        sg.Polygon: ROI polygons intersecting the tile, scaled to the tile
            size and with the origin with reference to the tile.

    """
    topleft, topright = origin
    A = polys.intersection(tile)

    # Translate polygons so the intersection origin is at (0, 0)
    B = sa.translate(A, -topleft, -topright)

    # Scale to the target tile size
    C = sa.scale(B, xfact=scale, yfact=scale, origin=(0, 0))
    return C


def _align_to_matrix(im1: np.ndarray, im2: np.ndarray, warp_matrix: np.ndarray) -> np.ndarray:
    """Align an image to a warp matrix."""
    # Use the warpAffine function to apply the transformation
    return cv2.warpAffine(im1, warp_matrix, (im2.shape[1], im2.shape[0]), flags=cv2.INTER_LINEAR + cv2.WARP_INVERSE_MAP)


def _find_translation_matrix(
    im1: np.ndarray,
    im2: np.ndarray,
    *,
    denoise: bool = True,
    h: float = 30,
    block_size: int = 7,
    search_window: int = 21,
    n_iterations: int = 10000,
    termination_eps = 1e-10,
    warp_matrix: Optional[np.ndarray] = None
) -> np.ndarray:
    """
    Align two images using only scaling and translation.

    :param im1: The image to be aligned.
    :param im2: The reference image.
    :return: Aligned image of im1.
    """
    # Convert images to grayscale
    im1_gray = cv2.cvtColor(im1, cv2.COLOR_BGR2GRAY)
    im2_gray = cv2.cvtColor(im2, cv2.COLOR_BGR2GRAY)

    # De-noising
    if denoise:
        im1_gray = cv2.fastNlMeansDenoising(im1_gray, None, h, block_size, search_window)
        im2_gray = cv2.fastNlMeansDenoising(im2_gray, None, h, block_size, search_window)

    # Transform images to normalize contrast
    im1_gray = cv2.equalizeHist(im1_gray)
    im2_gray = cv2.equalizeHist(im2_gray)

    # Define the motion model
    warp_mode = cv2.MOTION_TRANSLATION

    # Define 2x3 matrix to store the transformation
    if warp_matrix is None:
        warp_matrix = np.eye(2, 3, dtype=np.float32)

    # Set the number of iterations and termination criteria
    criteria = (cv2.TERM_CRITERIA_EPS | cv2.TERM_CRITERIA_COUNT, n_iterations, termination_eps)

    # Use findTransformECC to compute the transformation
    _, warp_matrix = cv2.findTransformECC(im2_gray, im1_gray, warp_matrix, warp_mode, criteria)

    return warp_matrix  # type: ignore


def align_image(im1: np.ndarray, im2: np.ndarray) -> np.ndarray:
    """
    Align two images using only scaling and translation.

    :param im1: The image to be aligned.
    :param im2: The reference image.
    :return: Aligned image of im1.
    """
    warp_matrix = _find_translation_matrix(im1, im2)
    return _align_to_matrix(im1, im2, warp_matrix)


def align_by_translation(
    im1: np.ndarray,
    im2: np.ndarray,
    round: bool = False,
    calculate_mse: bool = False,
    **kwargs
) -> Union[Union[Tuple[float, float], Tuple[int, int]],
           Tuple[Union[Tuple[float, float], Tuple[int, int]], float]]:
    """
    Find the (x, y) translation that aligns im1 to im2.

    Args:
        im1 (np.ndarray): Target for alignment.
        im2 (np.ndarray): Image to align.
        round (bool): Round to the nearest int. Defaults to False.
        calculate_mse (bool): Return the mean squared error (MSE) of alignment.
            Defaults to False.

    """
    try:
        warp_matrix = _find_translation_matrix(im1, im2, **kwargs)
    except cv2.error:
        raise errors.AlignmentError(
            "Could not align images. Check that the images are the same "
            "size, that they are not rotated or flipped, and that they have "
            "overlapping regions."
        )
    alignment = -warp_matrix[0, 2], -warp_matrix[1, 2]
    if round:
        alignment = (int(np.round(alignment[0])), int(np.round(alignment[1])))

    if calculate_mse:
        aligned_im1 = _align_to_matrix(im1, im2, warp_matrix)
        mse = compute_alignment_mse(aligned_im1, im2)
        return alignment, mse
    else:
        return alignment


def compute_alignment_mse(
    imageA: np.ndarray,
    imageB: np.ndarray,
    flatten: bool = True
) -> float:
    """
    Compute the Mean Squared Error between two images in their overlapping region,
    excluding areas that are black (0, 0, 0) in either image.

    :param imageA: First image.
    :param imageB: Second image.
    :return: Mean Squared Error (MSE) between the images in the valid overlapping region.
    """
    # Remove the alpha channel from both images
    if flatten:
        imageA = imageA[:, :, 0:3]
        imageB = imageB[:, :, 0:3]

    assert imageA.shape == imageB.shape, "Image sizes must match."

    # Create a combined mask where neither of the images is black
    combined_mask = np.logical_not(np.logical_or(imageA == 0, imageB == 0))

    # Compute MSE only for valid regions
    diff = (imageA.astype("float") - imageB.astype("float")) ** 2
    err = np.sum(diff[combined_mask]) / np.sum(combined_mask)

    return err


def best_fit_plane(points):
    # Ensure the input is a numpy array
    points = np.array(points)

    # 1. Center the data
    centroid = points.mean(axis=0)
    centered_points = points - centroid

    # 2. Compute the covariance matrix
    cov_matrix = np.cov(centered_points, rowvar=False)

    # 3. Compute the eigenvalues and eigenvectors
    eigenvalues, eigenvectors = np.linalg.eigh(cov_matrix)

    # 4. Get the eigenvector corresponding to the smallest eigenvalue
    normal_vector = eigenvectors[:, np.argmin(eigenvalues)]

    # The equation of the plane is `normal_vector . (x - centroid) = 0`
    return centroid, normal_vector


def z_on_plane(x, y, centroid, normal):
    cx, cy, cz = centroid
    nx, ny, nz = normal

    if nz == 0:
        raise ValueError("Normal vector's Z component is zero. Can't compute Z value for the given X, Y.")

    z = cz + (nx * (cx - x) + ny * (cy - y)) / nz
    return z


def calc_alignment(c, us, them, n=None):
    idx, (x, y, xi, yi) = c
    our_tile = us[xi, yi]
    try:
        their_tile = them[xi, yi]
    except IndexError:
        return None, c
    if our_tile is None or their_tile is None:
        return None, c
    if n is not None:
        our_tile = n.transform(our_tile[:, :, 0:3])
        their_tile = n.transform(their_tile[:, :, 0:3])
    try:
        rough_alignment = sf.slide.utils._find_translation_matrix(their_tile, our_tile, h=50, search_window=53)
    except cv2.error:
        rough_alignment = None
        log.debug("Initial rough alignment failed at x={}, y={} (grid {}, {})".format(
            x, y, xi, yi
        ))
    else:
        log.debug("Initial rough alignment complete at x={}, y={} (grid {}, {}): {}".format(
            x, y, xi, yi, (int(np.round(-rough_alignment[0, 2])), int(np.round(-rough_alignment[1, 2])))
        ))
    try:
        return align_by_translation(their_tile, our_tile, round=True, warp_matrix=rough_alignment), c
    except errors.AlignmentError as e:
        return 'error', c

# -----------------------------------------------------------------------------
# Internals

def _update_kw_with_defaults(kwargs) -> Dict:
    """Updates a set of keyword arguments with default extraction values.
    for whitepsace/grayspace filtering.
    """
    if kwargs['whitespace_fraction'] is None:
        kwargs['whitespace_fraction'] = DEFAULT_WHITESPACE_FRACTION
    if kwargs['whitespace_threshold'] is None:
        kwargs['whitespace_threshold'] = DEFAULT_WHITESPACE_THRESHOLD
    if kwargs['grayspace_fraction'] is None:
        kwargs['grayspace_fraction'] = DEFAULT_GRAYSPACE_FRACTION
    if kwargs['grayspace_threshold'] is None:
        kwargs['grayspace_threshold'] = DEFAULT_GRAYSPACE_THRESHOLD
    if kwargs['img_format'] is None:
        kwargs['img_format'] = 'jpg'
    return kwargs


def _polyArea(x: List[float], y: List[float]) -> float:
    return 0.5*np.abs(np.dot(x, np.roll(y, 1))-np.dot(y, np.roll(x, 1)))


def _convert_img_to_format(image: np.ndarray, img_format: str) -> str:
    if img_format.lower() == 'png':
        return cv2.imencode(
            '.png',
            cv2.cvtColor(image, cv2.COLOR_RGB2BGR)
        )[1].tobytes()
    elif img_format.lower() in ('jpg', 'jpeg'):
        return cv2.imencode(
            '.jpg',
            cv2.cvtColor(image, cv2.COLOR_RGB2BGR),
            [int(cv2.IMWRITE_JPEG_QUALITY), 100]
        )[1].tostring()
    else:
        raise ValueError(f"Unknown image format {img_format}")<|MERGE_RESOLUTION|>--- conflicted
+++ resolved
@@ -298,17 +298,12 @@
 
     def validate(self) -> None:
         """Validate the exterior coordinates form a valid polygon."""
-<<<<<<< HEAD
-        if len(self.poly_coords()) < 4:
-            raise errors.InvalidROIError(f"Invalid ROI ({self.name} - {self._label}): ROI must contain at least 4 coordinates.")
-=======
         try:
             poly_coords = self.poly_coords()
         except ValueError as e:
             raise errors.InvalidROIError(f"Invalid ROI ({self.name}): {e}")
         if len(poly_coords) < 4:
             raise errors.InvalidROIError(f"Invalid ROI ({self.name}): ROI must contain at least 4 coordinates.")
->>>>>>> 1adb6728
         if self.poly.geom_type not in ('Polygon', 'MultiPolygon', 'GeometryCollection'):
             raise errors.InvalidROIError(
                 f"Invalid ROI ({self.name}): ROI must either be a Polygon, or "
